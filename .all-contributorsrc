--- conflicted
+++ resolved
@@ -286,12 +286,15 @@
       ]
     },
     {
-<<<<<<< HEAD
       "login": "athul-osmo",
       "name": "athul-osmo",
       "avatar_url": "https://avatars.githubusercontent.com/u/99287880?v=4",
       "profile": "https://github.com/athul-osmo",
-=======
+      "contributions": [
+        "bug"
+      ]
+    },
+    {
       "login": "KShivendu",
       "name": "Kumar Shivendu",
       "avatar_url": "https://avatars.githubusercontent.com/u/47217984?v=4",
@@ -306,7 +309,6 @@
       "name": "Pratham Sharma",
       "avatar_url": "https://avatars.githubusercontent.com/u/63733573?v=4",
       "profile": "https://pratham-sharma.com",
->>>>>>> 2eac2430
       "contributions": [
         "bug"
       ]
