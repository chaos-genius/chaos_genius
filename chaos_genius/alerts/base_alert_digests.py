--- conflicted
+++ resolved
@@ -7,18 +7,11 @@
 
 from jinja2 import Environment, FileSystemLoader, select_autoescape
 
-<<<<<<< HEAD
-from chaos_genius.alerts.base_alerts import FREQUENCY_DICT
-=======
->>>>>>> d097c5e8
 from chaos_genius.alerts.constants import (
     ALERT_DATE_FORMAT,
     ALERT_DATETIME_FORMAT,
     ALERT_READABLE_DATETIME_FORMAT,
-<<<<<<< HEAD
-=======
     FREQUENCY_DICT,
->>>>>>> d097c5e8
 )
 from chaos_genius.alerts.email import send_static_alert_email
 from chaos_genius.alerts.slack import alert_digest_slack_formatted
