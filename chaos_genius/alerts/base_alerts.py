import os
import io
import json
import pickle
from typing import Optional
import pandas as pd
import datetime
from chaos_genius.utils.io_helper import is_file_exists
from chaos_genius.databases.models.data_source_model import DataSource
from chaos_genius.databases.models.alert_model import Alert
from chaos_genius.databases.models.anomaly_data_model import AnomalyDataOutput
from chaos_genius.connectors.base_connector import get_df_from_db_uri
from chaos_genius.alerts.email import send_static_alert_email


FREQUENCY_DICT = {
    "weekly": datetime.timedelta(days = 7, hours = 0, minutes = 0),
    "daily": datetime.timedelta(days = 1, hours = 0, minutes = 0),
    "hourly": datetime.timedelta(days = 0, hours = 1, minutes = 0),
    "every_15_minute": datetime.timedelta(days = 0, hours = 0, minutes = 15),
    "every_minute": datetime.timedelta(days = 0, hours = 0, minutes = 1)
}


class StaticEventAlertController:
    """This is the controller class for the static events

    Raises:
        Exception: Raise if the alert if not found
        Exception: Raise if alert settings isn't configured properly

    Returns:
        object: object of the class
    """
    PICKLE_DIR = '.alert'

    def __init__(self, alert_info: dict, db_uri: str):
        """Initiate the static event controller class

        Args:
            alert_info (dict): alert information
            db_uri (str): db_uri for the corresponding data connection

        Raises:
            Exception: Raise if Alert id not found
        """
        self.alert_info = alert_info
        self.db_uri = db_uri
        self.alert_id = alert_info["id"]
        if not self.alert_id:
            raise Exception('Alert ID is required')
        self.pickle_file_path = f"{self.PICKLE_DIR}/{self.alert_id}.pkl"
        self.load_pickled_df()
        self.load_query_data()

    def load_pickled_df(self):
        """Load the pickled dataframe of the given alert id
        """
        status = os.makedirs(f"./{self.PICKLE_DIR}", exist_ok=True)
        full_path = is_file_exists(self.pickle_file_path)
        if full_path:
            self.unpickled_df = pd.read_pickle(full_path)
        else:
            self.unpickled_df = pd.DataFrame()

    def pickle_df(self):
        """Pickle and save the current dataframe state
        """
        pickle_path = f"./{self.pickle_file_path}"
        self.query_df.to_pickle(pickle_path)

    def load_query_data(self):
        """Load the query data from the data source
        """
        self.query_df = get_df_from_db_uri(self.db_uri, self.alert_info['alert_query'])

    def check_and_prepare_alert(self):
        """Check for the alert and trigger the appropriate trigger

        Raises:
            Exception: Raise if the alert settings not found
        """
        change_df = pd.DataFrame()
        if self.alert_info["alert_settings"] == "new_entry_alert":
            change_df = self.test_new_entry(self.query_df, self.unpickled_df)
        elif self.alert_info["alert_settings"] == "change_alert":
            change_df = self.test_change_entry(self.query_df, self.unpickled_df)
        elif self.alert_info["alert_settings"] == "always_alert":
            change_df = self.query_df
        else:
            raise Exception("Alert Setting isn't configured")

        if not change_df.empty:
            if self.alert_info["alert_channel"] == "email":
                self.prepare_email(change_df)
            elif self.alert_info["alert_channel"] == "slack":
                pass

        self.pickle_df()

    @staticmethod
    def test_new_entry(new_df, old_df):
        """Test if some new record is added in the given table/query

        Args:
            new_df (DataFrame): Latest query data fetched from the linked database
            old_df (DataFrame): Last state of the table/query stored in the pickled dataframe

        Returns:
            DataFrame: Return the dataframe only with the new entry
        """
        if old_df.empty:
            return new_df
        change = new_df.merge(old_df, how='outer', indicator=True).loc[lambda x : x['_merge']=='left_only']
        return change

    @staticmethod
    def test_change_entry(new_df, old_df):
        """Test if some new record is added or deleted in the given table/query

        Args:
            new_df (DataFrame): Latest query data fetched from the linked database
            old_df (DataFrame): Last state of the table/query stored in the pickled dataframe

        Returns:
            DataFrame: Return the dataframe only with the changes
        """
        if old_df.empty:
            new_df["change"] = "added"
            return new_df
        added_rows = new_df.merge(old_df, how='outer', indicator=True).loc[lambda x : x['_merge']=='left_only']
        added_rows["change"] = "added"
        deleted_rows = new_df.merge(old_df, how='outer', indicator=True).loc[lambda x : x['_merge']=='right_only']
        deleted_rows["change"] = "deleted"
        return pd.concat([added_rows, deleted_rows])

    def prepare_email(self, change_df):
        """Prepare the email subject, body and CSV attachment for trigger

        Args:
            change_df (DataFrame): Dataframe with only the rows with change
        """
        recipient_emails = self.alert_info["alert_channel_conf"].get("email", [])
        if recipient_emails:
            subject = f"Static Alert Notification: {self.alert_info['alert_name']} [ID - {self.alert_info['id']}] [Type - {self.alert_info['alert_settings']}]"
            message = self.alert_info["alert_message"]
            files = []
            if not change_df.empty:
                file_detail = {}
                file_detail["fname"] = "data.csv"
                with io.StringIO() as buffer:
                    change_df.to_csv(buffer)
                    file_detail["fdata"] = buffer.getvalue()
                files = [file_detail]
            test = send_static_alert_email(recipient_emails, subject, message, self.alert_info, files)


class AnomalyAlertController:

    FREQUENCY_DICT = {
        "weekly": datetime.timedelta(days = 7, hours = 0, minutes = 0),
        "daily": datetime.timedelta(days = 1, hours = 0, minutes = 0),
        "hourly": datetime.timedelta(days = 0, hours = 1, minutes = 0),
        "every_15_minute": datetime.timedelta(days = 0, hours = 0, minutes = 15),
        "every_minute": datetime.timedelta(days = 0, hours = 0, minutes = 1)
    }


    def __init__(self, alert_info):
        self.alert_info = alert_info

    def check_and_prepare_alert(self):
        
        kpi_id = self.alert_info["kpi"]

        curr_date_time = datetime.datetime.now()
<<<<<<< HEAD
        lower_limit_dt = curr_date_time - self.FREQUENCY_DICT[self.alert_info['alert_frequency']]
=======
        check_time = FREQUENCY_DICT[self.alert_info['alert_frequency']]

        alert: Optional[Alert] = Alert.get_by_id(self.alert_info["id"])
        if alert is None:
            print(f"Could not find alert by ID: {self.alert_info['id']}")
            return False

        if alert.last_alerted is not None and \
                alert.last_alerted > (curr_date_time - check_time):
            print(f"Skipping alert with ID {self.alert_info['id']} since it was already run")
            return True

        alert.update(commit=True, last_alerted=curr_date_time)

        lower_limit_dt = curr_date_time - datetime.timedelta(hours = 72, minutes = 0) #TODO - the delta needs to be variable
>>>>>>> 55e012ab

        anomaly_data = AnomalyDataOutput.query.filter(
                                            AnomalyDataOutput.kpi_id == kpi_id,
                                            AnomalyDataOutput.anomaly_type == 'overall',
                                            AnomalyDataOutput.is_anomaly == 1,
                                            AnomalyDataOutput.data_datetime > lower_limit_dt
                                        ).all()

        if len(anomaly_data) == 0:
            return f'No anomaly exists (KPI ID - {kpi_id})'

        anomaly_data.sort(key = lambda anomaly: getattr(anomaly, 'severity'), reverse = True)
        anomaly = anomaly_data[0]
        
        if getattr(anomaly, 'severity') < self.alert_info['severity_cutoff_score']:
            return f"The anomaliy's severity score is below the threshold (KPI ID - {kpi_id})"

        return self.send_alert_email(anomaly)
        
    def send_alert_email(self, anomaly):

        recipient_emails = self.alert_info["alert_channel_conf"].get("email", [])
        
        if recipient_emails:

            subject = f"KPI Alert Notification: {self.alert_info['alert_name']} [ID - {self.alert_info['id']}] [KPI ID - {self.alert_info['kpi']}]"
            message = self.alert_info["alert_message"]
            message = message + '\n' + f"The highest value {round(getattr(anomaly, 'y'), 1)} Occurred at {str(getattr(anomaly, 'data_datetime'))}"
            message = message + '\n' + f"The expected range is {round(getattr(anomaly, 'yhat_lower'), 2)} to {round(getattr(anomaly, 'yhat_upper'), 2)}"
            message = message + '\n' + f"The severity value of this anomaly was {round(getattr(anomaly, 'severity'), 2)}"
            test = send_static_alert_email(recipient_emails, subject, message, self.alert_info)

            return f"Status for KPI ID - {getattr(anomaly, 'kpi_id')} : {test}"
        else:

            return f"No receipent email available (KPI ID - {getattr(anomaly, 'kpi_id')})"


class StaticKpiAlertController:
    def __init__(self, alert_info):
        self.alert_info = alert_info

    def check_and_prepare_alert(self):
        pass


def check_and_trigger_alert(alert_id):
    """Check the alert and trigger the notification if found

    Args:
        alert_id (int): alert id

    Raises:
        Exception: Raise if the alert record not found

    Returns:
        bool: status of the alert trigger
    """
    alert_info = Alert.get_by_id(alert_id)
    if not alert_info:
        raise Exception("Alert doesn't exist")

    if not alert_info.active:
        print("Alert isn't active. Please activate the alert.")
        return True

    if alert_info.alert_type == "Event Alert":
        data_source_id = alert_info.data_source
        data_source_obj = DataSource.get_by_id(data_source_id)
        db_uri = data_source_obj.db_uri
        static_alert_obj = StaticEventAlertController(alert_info.as_dict, db_uri)
        static_alert_obj.check_and_prepare_alert()
    elif alert_info.alert_type == "KPI Alert" and alert_info.kpi_alert_type == "Anomaly":
        anomaly_obj = AnomalyAlertController(alert_info.as_dict)
        return anomaly_obj.check_and_prepare_alert()
    elif alert_info.alert_type == "KPI Alert" and alert_info.kpi_alert_type == "Static":
        static_kpi_alert = StaticKpiAlertController(alert_info.as_dict)
    
    return True<|MERGE_RESOLUTION|>--- conflicted
+++ resolved
@@ -157,15 +157,6 @@
 
 class AnomalyAlertController:
 
-    FREQUENCY_DICT = {
-        "weekly": datetime.timedelta(days = 7, hours = 0, minutes = 0),
-        "daily": datetime.timedelta(days = 1, hours = 0, minutes = 0),
-        "hourly": datetime.timedelta(days = 0, hours = 1, minutes = 0),
-        "every_15_minute": datetime.timedelta(days = 0, hours = 0, minutes = 15),
-        "every_minute": datetime.timedelta(days = 0, hours = 0, minutes = 1)
-    }
-
-
     def __init__(self, alert_info):
         self.alert_info = alert_info
 
@@ -174,9 +165,6 @@
         kpi_id = self.alert_info["kpi"]
 
         curr_date_time = datetime.datetime.now()
-<<<<<<< HEAD
-        lower_limit_dt = curr_date_time - self.FREQUENCY_DICT[self.alert_info['alert_frequency']]
-=======
         check_time = FREQUENCY_DICT[self.alert_info['alert_frequency']]
 
         alert: Optional[Alert] = Alert.get_by_id(self.alert_info["id"])
@@ -191,8 +179,7 @@
 
         alert.update(commit=True, last_alerted=curr_date_time)
 
-        lower_limit_dt = curr_date_time - datetime.timedelta(hours = 72, minutes = 0) #TODO - the delta needs to be variable
->>>>>>> 55e012ab
+        lower_limit_dt = curr_date_time - FREQUENCY_DICT[self.alert_info['alert_frequency']]
 
         anomaly_data = AnomalyDataOutput.query.filter(
                                             AnomalyDataOutput.kpi_id == kpi_id,
