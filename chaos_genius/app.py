--- conflicted
+++ resolved
@@ -16,12 +16,8 @@
     anomaly_data_view,
     config_setting_view,
     alert_view,
-<<<<<<< HEAD
-    task_monitor_view,
     dashboard_view
-=======
     status_view,
->>>>>>> 8da8f32a
 )
 from chaos_genius.extensions import (
     bcrypt,
@@ -76,12 +72,8 @@
     app.register_blueprint(kpi_view.blueprint, url_prefix='/api/kpi')
     app.register_blueprint(anomaly_data_view.blueprint, url_prefix='/api/anomaly-data')
     app.register_blueprint(alert_view.blueprint, url_prefix='/api/alert')
-<<<<<<< HEAD
-    app.register_blueprint(task_monitor_view.blueprint, url_prefix='/api/status')
     app.register_blueprint(dashboard_view.blueprint, url_prefix='/api/dashboard')
-=======
     app.register_blueprint(status_view.blueprint, url_prefix='/api/status')
->>>>>>> 8da8f32a
     return None
 
 
