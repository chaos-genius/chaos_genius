"""Provides AnomalyDetectionController to compute Anomaly Detection."""

import logging
from datetime import date, datetime, timedelta
from typing import Optional

import pandas as pd

from chaos_genius.controllers.task_monitor import checkpoint_failure, checkpoint_success
from chaos_genius.core.anomaly.constants import RESAMPLE_FREQUENCY
from chaos_genius.core.anomaly.processor import ProcessAnomalyDetection
from chaos_genius.core.anomaly.utils import (
    fill_data,
    get_dq_missing_data,
    get_last_date_in_db,
)
from chaos_genius.core.utils.data_loader import DataLoader
from chaos_genius.core.utils.end_date import load_input_data_end_date
from chaos_genius.databases.models.anomaly_data_model import AnomalyDataOutput, db
from chaos_genius.databases.models.kpi_model import Kpi
from chaos_genius.settings import (
    MAX_ANOMALY_SLACK_DAYS,
    MAX_FILTER_SUBGROUPS_ANOMALY,
    MAX_SUBDIM_CARDINALITY,
    MIN_DATA_IN_SUBGROUP,
    MULTIDIM_ANALYSIS_FOR_ANOMALY,
<<<<<<< HEAD
    MAX_ANOMALY_SLACK_DAYS,
    ITERATIVE_DAYS_ON_INITIAL_BATCH_TRAINING,
=======
>>>>>>> cd484afc
)

logger = logging.getLogger(__name__)

DEBUG_MAX_SUBGROUPS = 10


class AnomalyDetectionController(object):
    """Controller class for performing Anomaly Detection."""

    def __init__(
        self,
        kpi_info: dict,
        end_date: date = None,
        save_model: bool = False,
        debug: bool = False,
        task_id: Optional[int] = None,
    ):
        """Initialize the controller.

        :param kpi_info: dictionary with information on the kpi
        :type kpi_info: dict
        :param end_date: end date to perform anomaly detection for, defaults to
        None
        :type end_date: date, optional
        :param save_model: whether to save the model or not, defaults to False
        :type save_model: bool, optional
        :param task_id: used to log checkpoints. Set to None to disable logging
        of checkpoints.
        :type task_id: int, optional
        """
        logger.info(f"Anomaly Controller initializing with KPI:{kpi_info['id']}")
        self.kpi_info = kpi_info

        # TODO: Add these in kpi_info
        self.kpi_info["freq"] = self.kpi_info.get("freq", "D")

        self.save_model = save_model

        self.end_date = load_input_data_end_date(kpi_info, end_date)

        self.debug = self.kpi_info["anomaly_params"].get("debug", False)
        if self.debug == "True":
            self.debug = True
        if self.debug == "False":
            self.debug = False
        self.slack = MAX_ANOMALY_SLACK_DAYS

        if self.kpi_info["anomaly_params"]["frequency"] == "H":
            period = int(self.kpi_info["anomaly_params"]["anomaly_period"])
            period *= 24
            self.kpi_info["anomaly_params"]["anomaly_period"] = period

        self._task_id = task_id
        self.iterative_days_on_initial_batch_training = ITERATIVE_DAYS_ON_INITIAL_BATCH_TRAINING

        logger.info(f"Anomaly controller initialized for KPI ID: {kpi_info['id']}")

    def _load_anomaly_data(self) -> pd.DataFrame:
        """Load KPI data, preprocess it and return it for anomaly detection.

        :return: Dataframe with all of KPI's data for the last
        N days/hours
        :rtype: pd.DataFrame
        """

        last_date = self._get_last_date_in_db("overall")
        period = self.kpi_info["anomaly_params"]["anomaly_period"]
        start_date = last_date - timedelta(days=period) if last_date else None

        return DataLoader(
            self.kpi_info,
            end_date=self.end_date,
            start_date=start_date,
            days_before=period,
        ).get_data()

    def _get_last_date_in_db(self, series: str, subgroup: str = None) -> datetime:
        """Return the last date for which we have data for the given series.

        :param series: Type of series
        :type series: str
        :param subgroup: Subtype of series
        :type subgroup: str
        :return: Last date for which we have data for the given series
        :rtype: datetime
        """
        return get_last_date_in_db(self.kpi_info["id"], series, subgroup)

    def _detect_anomaly(
        self,
        model_name: str,
        input_data: pd.DataFrame,
        last_date: datetime,
        series: str,
        subgroup: str,
        freq,
    ) -> pd.DataFrame:
        """Detect anomalies in the given data.

        :param model_name: name of the model used for anomaly detection
        :type model_name: str
        :param input_data: Dataframe with metric's data
        :type input_data: pd.DataFrame
        :param last_date: Last date for which we have output data
        :type last_date: datetime
        :return: Dataframe with anomaly data
        :rtype: pd.DataFrame
        """
        input_data = input_data.reset_index().rename(
            columns={
                self.kpi_info["datetime_column"]: "dt",
                self.kpi_info["metric"]: "y",
            }
        )

        sensitivity = self.kpi_info["anomaly_params"].get("sensitivity", "medium")

        return ProcessAnomalyDetection(
            model_name,
            input_data,
            last_date,
            self.kpi_info["anomaly_params"]["anomaly_period"],
            self.kpi_info["table_name"],
            freq,
            sensitivity,
            self.slack,
            series,
            subgroup,
            self.iterative_days_on_initial_batch_training,
            self.kpi_info.get("model_kwargs", {}),
        ).predict()

    def _save_anomaly_output(
        self, anomaly_output: pd.DataFrame, series: str, subgroup: str = None
    ) -> None:
        """Save anomaly output to the DB.

        :param anomaly_output: Dataframe with anomaly data
        :type anomaly_output: pd.DataFrame
        :param series: Type of series
        :type series: str
        :param subgroup: Subgroup of the KPI
        :type subgroup: str
        """
        if self.debug:
            print("SAVING", series, subgroup, len(anomaly_output))

        anomaly_output = anomaly_output.rename(
            columns={"dt": "data_datetime", "anomaly": "is_anomaly"}
        )
        anomaly_output["kpi_id"] = self.kpi_info["id"]
        anomaly_output["anomaly_type"] = series
        anomaly_output["series_type"] = subgroup

        anomaly_output.to_sql(
            AnomalyDataOutput.__tablename__, db.engine, if_exists="append"
        )

    def _querify(self, col_names, raw_combinations):
        query_list = []
        for comb in raw_combinations:
            if type(comb) == str:
                unjoined_query = [f'`{col_names[0]}` == "{comb}"']
            elif type(comb) == tuple:
                unjoined_query = [
                    f'`{col_names[i]}` == "{comb[i]}"' for i in range(len(comb))
                ]
            query_string = " and ".join(unjoined_query)
            query_list.append(query_string)
        return query_list

    def _get_dimension_combinations(self, dimension_list):

        if MULTIDIM_ANALYSIS_FOR_ANOMALY:
            # return subgroup combination of style AxBxC
            return [dimension_list]
        else:
            # return subgroup combination of style A, B, C
            return list(map(lambda x: [x], dimension_list))

        # TODO: Uncomment when offering all levels of dimension grouping
        # s = list(dimension_list)
        # dim_comb = chain.from_iterable(
        #   combinations(s, r) for r in range(1,len(s)+1)
        # )

    def _get_subgroup_list(self, input_data: pd.DataFrame) -> list:
        """Return list of subgroups for which to run anomaly detection.

        :return: List of subgroups
        :rtype: list
        """
        valid_subdims = []
        for dim in self.kpi_info["dimensions"]:
            if len(input_data[dim].unique()) >= MAX_SUBDIM_CARDINALITY:
                logger.warn(
                    f"skipping {dim}, cardinality over {MAX_SUBDIM_CARDINALITY}"
                )
            elif input_data[dim].dtype != "object":
                logger.warn(f"skipping {dim}, non-string value found")
            else:
                valid_subdims.append(dim)

        group_list = []
        dim_comb = self._get_dimension_combinations(valid_subdims)
        for dim_list in dim_comb:
            grouped_dims = input_data.groupby(dim_list)
            subgroup_raw = list(grouped_dims.groups.keys())
            subgroup_querified = self._querify(dim_list, subgroup_raw)
            group_list.extend(subgroup_querified)
        return group_list

    def _filter_subgroups(self, subgroups: list, input_data: pd.DataFrame) -> list:
        """Filter out irrelevant subgroups.

        :param subgroups: List of subgroups
        :type subgroups: list
        :return: List of subgroups
        :rtype: list
        """
        grouped_input_data = input_data.groupby(self.kpi_info["dimensions"]).agg(
            {self.kpi_info["metric"]: "count"}
        )

        filtered_subgroups = []

        for subgroup in subgroups:
            try:
                filter_data_len = grouped_input_data.query(subgroup)[
                    self.kpi_info["metric"]
                ].sum()
                if filter_data_len >= MIN_DATA_IN_SUBGROUP:
                    filtered_subgroups.append((subgroup, filter_data_len))
            except IndexError:
                pass

        filtered_subgroups.sort(key=lambda x: x[1], reverse=True)

        return [x[0] for x in filtered_subgroups[:MAX_FILTER_SUBGROUPS_ANOMALY]]

    def _run_anomaly_for_series(
        self, input_data: pd.DataFrame, series: str, subgroup: str = None
    ) -> None:
        """Run anomaly detection for the given series.

        :param series: Type of series
        :type series: str
        :param subgroup: Subgroup of the KPI
        :type subgroup: str
        """

        is_overall = series == "overall"

        try:
            dt_col = self.kpi_info["datetime_column"]
            metric_col = self.kpi_info["metric"]
            freq = self.kpi_info["anomaly_params"]["frequency"]
            agg = self.kpi_info["aggregation"]
            period = self.kpi_info["anomaly_params"]["anomaly_period"]

            series_data = None

            logger.info(f"Getting last date in db for {series}-{subgroup}.")
            last_date = self._get_last_date_in_db(series, subgroup)
            logger.info(f"Last date in db for {series}-{subgroup} is {last_date}")

            logger.info(f"Formatting input data for {series}-{subgroup}")
            if series == "dq":
                temp_input_data = input_data[[dt_col, metric_col]]
                temp_input_data = fill_data(
                    temp_input_data,
                    dt_col,
                    metric_col,
                    last_date,
                    period,
                    self.end_date,
                    freq,
                )

                if subgroup == "missing":
                    series_data = get_dq_missing_data(
                        temp_input_data, dt_col, metric_col, RESAMPLE_FREQUENCY[freq]
                    )

                else:
                    series_data = (
                        temp_input_data.set_index(dt_col)
                        .resample(RESAMPLE_FREQUENCY[freq])
                        .agg({metric_col: subgroup})
                    )

            elif series == "subdim":
                temp_input_data = input_data.query(subgroup)[[dt_col, metric_col]]
                temp_input_data = fill_data(
                    temp_input_data,
                    dt_col,
                    metric_col,
                    last_date,
                    period,
                    self.end_date,
                    freq,
                )

                series_data = (
                    temp_input_data.set_index(dt_col)
                    .resample(RESAMPLE_FREQUENCY[freq])
                    .agg({metric_col: agg})
                )

            elif series == "overall":
                temp_input_data = input_data[[dt_col, metric_col]]
                temp_input_data = fill_data(
                    temp_input_data,
                    dt_col,
                    metric_col,
                    last_date,
                    period,
                    self.end_date,
                    freq,
                )

                series_data = (
                    temp_input_data.set_index(dt_col)
                    .resample(RESAMPLE_FREQUENCY[freq])
                    .agg({metric_col: agg})
                )

            else:
                raise ValueError(f"series {series} not in ['dq', 'subdim', 'overall']")

            model_name = self.kpi_info["anomaly_params"]["model_name"]

            # TODO: fix missing dates/values issue more robustly

            series_data[metric_col] = series_data[metric_col].fillna(0)
        except Exception as e:
            self._checkpoint_failure("Overall KPI - Preprocessor", e, is_overall)
            raise e
        else:
            self._checkpoint_success("Overall KPI - Preprocessor", is_overall)

        try:
            logger.info(f"Running anomaly detection for {series}-{subgroup}")
            overall_anomaly_output = self._detect_anomaly(
                model_name, series_data, last_date, series, subgroup, freq
            )
        except Exception as e:
            self._checkpoint_failure("Overall KPI - Anomaly Detector", e, is_overall)
            raise e
        else:
            self._checkpoint_success("Overall KPI - Anomaly Detector", is_overall)

        try:
            logger.info(f"Saving Anomaly output for {series}-{subgroup}")
            self._save_anomaly_output(overall_anomaly_output, series, subgroup)
        except Exception as e:
            self._checkpoint_failure("Overall KPI - Result Ingestor", e, is_overall)
            raise e
        else:
            self._checkpoint_success("Overall KPI - Result Ingestor", is_overall)

    def _detect_subdimensions(self, input_data: pd.DataFrame) -> None:
        """Perform anomaly detection for subdimensions.

        :param input_data: Dataframe with all of the relevant KPI data
        :type input_data: pd.DataFrame
        """
        try:
            logger.info("Generating subgroups.")
            subgroups = self._get_subgroup_list(input_data)
            logger.info(f"Generated {len(subgroups)} subgroups.")

            # FIXME: Fix filtering logic
            filtered_subgroups = self._filter_subgroups(subgroups, input_data)
            logger.info(f"Filtered {len(filtered_subgroups)} subgroups.")

            logger.info(
                f"Subgroup filtering complted for KPI ID: {self.kpi_info['id']}",
                extra={
                    "generated": len(subgroups),
                    "filtered_in": len(filtered_subgroups),
                },
            )

            if self.debug:
                filtered_subgroups = filtered_subgroups[:DEBUG_MAX_SUBGROUPS]

        except Exception as e:
            self._checkpoint_failure("Subdimensions - Subdimension Generator", e)
            raise e
        else:
            self._checkpoint_success("Subdimensions - Subdimension Generator")

        try:
            logger.info("Running anomaly for filtered subgroups.")
            for subgroup in filtered_subgroups:
                try:
                    self._run_anomaly_for_series(input_data, "subdim", subgroup)
                except Exception:  # noqa: B902
                    logger.exception(f"Exception occured for: subdim - {subgroup}")
        except Exception as e:
            self._checkpoint_failure("Subdimensions - Anomaly Detector", e)
            raise e
        else:
            self._checkpoint_success("Subdimensions - Anomaly Detector")

    def _detect_data_quality(self, input_data: pd.DataFrame) -> None:
        """Perform anomaly detection for data quality metrics

        :param input_data: Dataframe with all of the relevant KPI data
        :type input_data: pd.DataFrame
        """
        try:
            agg = self.kpi_info["aggregation"]
            dq_list = ["max", "count", "mean"] if agg != "mean" else ["max", "count"]
            is_categorical_metric = (
                1 if input_data[self.kpi_info["metric"]].dtypes == "object" else 0
            )
            if agg == "count" and is_categorical_metric:
                dq_list = []
        except Exception as e:
            self._checkpoint_failure("Data Quality - Preprocessor", e)
            raise e
        else:
            self._checkpoint_success("Data Quality - Preprocessor")

        try:
            logger.info("Running anomaly for data quality subgroups.")
            for dq in dq_list:
                try:
                    self._run_anomaly_for_series(input_data, "dq", dq)
                except Exception:  # noqa: B902
                    logger.exception(f"Exception occured for: data quality - {dq}")
        except Exception as e:
            self._checkpoint_failure("Data Quality - Anomaly Detector", e)
            raise e
        else:
            self._checkpoint_success("Data Quality - Anomaly Detector")

    def _checkpoint_success(self, checkpoint: str, flag=True):
        if flag:
            if self._task_id is not None:
                checkpoint_success(
                    self._task_id, self.kpi_info["id"], "Anomaly", checkpoint
                )
            logger.info(
                "(Task: %s, KPI: %d)" " Anomaly - %s - Success",
                str(self._task_id),
                self.kpi_info["id"],
                checkpoint,
            )

    def _checkpoint_failure(self, checkpoint: str, e: Exception, flag=True):
        if flag:
            if self._task_id is not None:
                checkpoint_failure(
                    self._task_id,
                    self.kpi_info["id"],
                    "Anomaly",
                    checkpoint,
                    e,
                )
            logger.exception(
                "(Task: %s, KPI: %d) " "Anomaly - %s - Exception occured.",
                str(self._task_id),
                self.kpi_info["id"],
                checkpoint,
                exc_info=e,
            )

    @staticmethod
    def _to_run_overall(kpi_info: dict):
        run_optional = kpi_info.get("anomaly_params", {}).get("run_optional", None)

        return run_optional is None or run_optional["overall"] is True

    @staticmethod
    def _to_run_subdim(kpi_info: dict):
        run_optional = kpi_info.get("anomaly_params", {}).get("run_optional", None)
        return run_optional is None or run_optional["subdim"] is True

    @staticmethod
    def _to_run_data_quality(kpi_info: dict):
        run_optional = kpi_info.get("anomaly_params", {}).get("run_optional", None)

        return run_optional is None or run_optional["data_quality"] is True

    def detect(self) -> None:
        """Perform the anomaly detection for given KPI."""
        kpi_id = self.kpi_info["id"]

        logger.info(f"Performing anomaly detection for KPI ID: {kpi_id}")

        model_name = self.kpi_info["anomaly_params"]["model_name"]
        logger.debug(f"Anomaly Model is {model_name}")

        logger.info(f"Loading Input Data for KPI {kpi_id}")
        try:
            input_data = self._load_anomaly_data()
        except Exception as e:
            self._checkpoint_failure("Data Loader", e)
            raise e
        else:
            self._checkpoint_success("Data Loader")
        logger.info(f"Loaded {len(input_data)} rows of input data.")

        if self._to_run_overall(self.kpi_info):
            logger.info(f"Running anomaly for overall KPI {kpi_id}")
            self._run_anomaly_for_series(input_data, "overall")

        if self._to_run_subdim(self.kpi_info):
            logger.info(f"Running anomaly for subdims KPI {kpi_id}")
            self._detect_subdimensions(input_data)

        if self._to_run_data_quality(self.kpi_info):
            logger.info(f"Running anomaly for dq KPI {kpi_id}")
            self._detect_data_quality(input_data)

    @staticmethod
    def total_tasks(kpi: Kpi):
        """Return the total number of sub-tasks for given KPI.

        Args:
            kpi (Kpi): Kpi object to get no. of sub-tasks for.
        """
        kpi_info = kpi.as_dict

        # start, end, alert trigger, data loader
        num = 4
        if AnomalyDetectionController._to_run_overall(kpi_info):
            num += 3
        if AnomalyDetectionController._to_run_subdim(kpi_info):
            num += 2
        if AnomalyDetectionController._to_run_data_quality(kpi_info):
            num += 2

        return num<|MERGE_RESOLUTION|>--- conflicted
+++ resolved
@@ -24,11 +24,8 @@
     MAX_SUBDIM_CARDINALITY,
     MIN_DATA_IN_SUBGROUP,
     MULTIDIM_ANALYSIS_FOR_ANOMALY,
-<<<<<<< HEAD
     MAX_ANOMALY_SLACK_DAYS,
     ITERATIVE_DAYS_ON_INITIAL_BATCH_TRAINING,
-=======
->>>>>>> cd484afc
 )
 
 logger = logging.getLogger(__name__)
