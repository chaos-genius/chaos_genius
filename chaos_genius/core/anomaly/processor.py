"""Provides processor class which computes anomaly detection."""
import datetime
import logging
from typing import Dict, Tuple, Union

import pandas as pd

from chaos_genius.core.anomaly.constants import FREQUENCY_DELTA
from chaos_genius.core.anomaly.models import MODEL_MAPPER, AnomalyModel
from chaos_genius.core.anomaly.utils import bound_between, get_timedelta

logger = logging.getLogger(__name__)

ZSCORE_UPPER_BOUND = 3


class ProcessAnomalyDetection:
    """Processor class for computing anomaly detection."""

    def __init__(
        self,
        model_name: str,
        data: pd.DataFrame,
        last_date: datetime.datetime,
        period: int,
        table_name: str,
        freq: str,
        sensitivity: str,
        slack: int,
        series: str,
        subgroup: str = None,
<<<<<<< HEAD
        min_number_of_days: int = 0,
=======
>>>>>>> 5b098348
        deviation_from_mean_dict: Dict = {},
        model_kwargs={},
    ):
        """Initialize the processor.
        :param model_name: model to use
        :type model_name: str
        :param data: dataframe to run anomaly detection on
        :type data: pd.DataFrame
        :param last_date: last date for which anomaly was run
        :type last_date: datetime.datetime
        :param period: period of data points to train model on
        :type period: int
        :param table_name: table name of data
        :type table_name: str
        :param freq: frequency of data
        :type freq: str
        :param sensitivity: sensitivity to use for anomaly bounds
        :type sensitivity: str
        :param slack: slack in days for computing anomaly
        :type slack: int
        :param series: series name
        :type series: str
        :param subgroup: subgroup identifier, defaults to None
        :type subgroup: str, optional
<<<<<<< HEAD
        :param min_number_of_days: the min number of days to day by day train
            for in the initial batch training, defaults to 0
        :type min_number_of_days: int
=======
>>>>>>> 5b098348
        :param deviation_from_mean_dict: anomaly timestamps and their respective
            deviation from mean values for overall time series.
        :type deviation_from_mean_dict: Dict[datetime, float], defaults to empty dict
        :param model_kwargs: parameters to initialize the model with, defaults to {}
        :type model_kwargs: dict, optional
        """
        self.model_name = model_name
        self.input_data = data
        self.last_date = last_date
        self.period = period
        self.table_name = table_name
        self.series = series
        self.subgroup = subgroup
        self.model_path = self._gen_model_save_path()
        self.model_kwargs = model_kwargs
        self.freq = freq
        self.sensitivity = sensitivity
        self.slack = slack
<<<<<<< HEAD
        self.min_number_of_days = min_number_of_days
=======
>>>>>>> 5b098348
        self.deviation_from_mean_dict = deviation_from_mean_dict

    def predict(self) -> Union[Tuple[pd.DataFrame, Dict], pd.DataFrame]:
        """Run the prediction for anomalies.

        :return: dataframe with detected anomaly_timestamp,
            dictionary of anomaly timestamps with deviation from mean values
        :rtype: Union[(pd.DataFrame, Dict), pd.DataFrame]
        """
        model = self._get_model()

        logger.debug(
            f"Running prediction and metrics for {self.series}-{self.subgroup}"
        )
        anomaly_df = self._predict(model)

        self._save_model(model)

        if self.series == "overall":
            return anomaly_df, self.deviation_from_mean_dict
<<<<<<< HEAD

        return anomaly_df
=======
>>>>>>> 5b098348

        return anomaly_df

    def _predict(self, model: AnomalyModel) -> pd.DataFrame:
        """Run the prediction for anomalies.

        :param model: Model used for anomaly detection
        :type model: AnomalyModel
        :return: dataframe with detected anomaly_timestamp and metrics
        :rtype: pd.DataFrame
        """
        input_data = self.input_data

        pred_series = pd.DataFrame(
            columns=[
                "dt",
                "y",
                "yhat_lower",
                "yhat_upper",
                "anomaly",
                "severity",
                "impact",
            ]
        )

        input_last_date = input_data["dt"].iloc[-1]
        input_first_date = input_data["dt"].iloc[0]

        logger.info(
            f"Prediction data stats for {self.series}-{self.subgroup}",
            extra={
                "period": self.period,
                "inp_len": len(input_data),
                "slack": self.slack,
                "start_date": input_first_date,
                "end_date": input_last_date,
                "last_date": self.last_date,
            },
        )

        if self.last_date is None:
            # pass complete input data frame in here as pred_df
            if self.min_number_of_days == 0:
                if self.period - len(input_data) <= self.slack:

                    prediction = model.predict(
                        input_data,
                        self.sensitivity,
                        self.freq,
                        pred_df=input_data,
                    )

                    prediction["y"] = input_data["y"]
                    prediction_with_metrics = self._calculate_metrics(
                        prediction, prediction["y"].mean(), prediction["y"].std()
                    )
                    pred_series = prediction_with_metrics
                else:
                    logger.warning(
                        f"Insufficient slack for {self.series}-{self.subgroup}")
            else:
                pred_df = input_data[
                    (input_data['dt'] <= input_data['dt'].max() -
                        get_timedelta(self.freq, self.min_number_of_days))
                ]
                prediction = model.predict(
                    pred_df,
                    self.sensitivity,
                    self.freq,
                    pred_df=pred_df
                )
                prediction['y'] = pred_df['y']
                prediction_with_metrics = self._calculate_metrics(
                    prediction, prediction["y"].mean(), prediction["y"].std()
                )
                daily_train_with_metrics = self._day_by_day_predict(input_data, model, self.min_number_of_days)
                pred_series = pd.concat(
                    [
                        prediction_with_metrics,
                        daily_train_with_metrics
                    ]
                )
<<<<<<< HEAD

        else:
            prediction_with_metrics = self._day_by_day_predict(self.input_data, model)
            pred_series = prediction_with_metrics
=======
                prediction["y"] = input_data["y"]

                pred_series = self._calculate_metrics(
                    prediction, prediction["y"].mean(), prediction["y"].std()
                )
            else:
                logger.warning(f"Insufficient slack for {self.series}-{self.subgroup}")
>>>>>>> 5b098348

        return pred_series

    def _day_by_day_predict(
        self,
        input_data: pd.DataFrame,
        model: AnomalyModel,
        days_to_train: int = None
    ) -> pd.DataFrame:

        pred_series = pd.DataFrame(
            columns=[
                "dt",
                "y",
                "yhat_lower",
                "yhat_upper",
                "anomaly",
                "severity",
                "impact",
            ]
        )

        input_first_date = input_data["dt"].iloc[0]
        input_last_date = input_data["dt"].iloc[-1]
        max_period = get_timedelta(self.freq, self.period)

        if days_to_train is not None:
            last_date = input_last_date - get_timedelta(self.freq, days_to_train - 1)
        else:
<<<<<<< HEAD
            last_date = self.last_date + datetime.timedelta(**FREQUENCY_DELTA[self.freq])

        while last_date <= input_last_date:
            curr_period = last_date - input_first_date

            if curr_period >= max_period and days_to_train is None:
                df = input_data[
                    (input_data["dt"] >= last_date - max_period)
                    & (input_data["dt"] <= last_date)
                ]

                prediction = model.predict(
                    df.iloc[:-1], self.sensitivity, self.freq
                )
                prediction["y"] = df["y"].to_list()

                prediction = pd.DataFrame(prediction.iloc[-1].copy()).T.reset_index(
                    drop=True
                )

                prediction_with_metrics = self._calculate_metrics(
                    prediction,
                    df.iloc[:-1]["y"].mean(),
                    df.iloc[:-1]["y"].std(),
                )

                pred_series = pred_series.append(prediction_with_metrics, ignore_index=True)

            elif curr_period < max_period and days_to_train is not None:
                df = input_data[input_data['dt'] <= last_date]

                prediction = model.predict(
                    df.iloc[:-1], self.sensitivity, self.freq
                )
                prediction["y"] = df["y"].to_list()

                prediction = pd.DataFrame(prediction.iloc[-1].copy()).T.reset_index(
                    drop=True
                )

                prediction_with_metrics = self._calculate_metrics(
                    prediction,
                    df.iloc[:-1]["y"].mean(),
                    df.iloc[:-1]["y"].std(),
                )
=======
            date_to_predict = self.last_date + datetime.timedelta(
                **FREQUENCY_DELTA[self.freq]
            )
            while date_to_predict <= input_last_date:
                curr_period = date_to_predict - input_first_date

                if curr_period >= max_period:
                    df = input_data[
                        (input_data["dt"] >= date_to_predict - max_period)
                        & (input_data["dt"] <= date_to_predict)
                    ]

                    prediction = model.predict(
                        df.iloc[:-1], self.sensitivity, self.freq
                    )
                    prediction["y"] = df["y"].to_list()

                    prediction = pd.DataFrame(prediction.iloc[-1].copy()).T.reset_index(
                        drop=True
                    )

                    pred_series = pred_series.append(
                        self._calculate_metrics(
                            prediction,
                            df.iloc[:-1]["y"].mean(),
                            df.iloc[:-1]["y"].std(),
                        ),
                        ignore_index=True,
                    )
>>>>>>> 5b098348

                pred_series = pred_series.append(prediction_with_metrics, ignore_index=True)

            last_date = last_date + datetime.timedelta(**FREQUENCY_DELTA[self.freq])

        return pred_series

    def _calculate_metrics(
        self, prediction_df: pd.DataFrame, mean: float, std_dev: float
    ) -> pd.DataFrame:
        """Calculate metrics (sevrity and impact) for the anomaly data.

        :param prediction_df: dataframe with predictions
        :type prediction_df: pd.DataFrame
        :param mean: average of the anomaly data
        :type mean: float
        :param std_dev: standard deviation of the anomaly data
        :type std_dev: float
        :return: dataframe with detected anomalies and metrics
        :rtype: pd.DataFrame
        """
        prediction_df = self._detect_anomalies(prediction_df)

        prediction_df["severity"], prediction_df["impact"] = 0.0, 0.0
        if std_dev == 0:
            return prediction_df

        prediction_df = self._compute_deviations(prediction_df, mean)

        prediction_df["zscore"] = prediction_df.apply(
            lambda x: self._compute_zscore(x, std_dev), axis=1
        )

        prediction_df["severity"] = prediction_df["zscore"].apply(
            lambda zscore: self._compute_severity(zscore)
        )

        if self.series == "subdim":
            prediction_df = self._compute_impact(prediction_df)

        prediction_df = prediction_df.drop(["zscore", "deviation_from_mean"], axis=1)

        return prediction_df

    def _detect_anomalies(self, pred_series: pd.DataFrame) -> pd.DataFrame:
        """Detect anomalous values in timeseries.

        :param pred_series: dataframe with predictions
        :type pred_series: pd.DataFrame
        :return: dataframe with detected anomalies
        :rtype: pd.DataFrame
        """
        pred_series["anomaly"] = 0
        high_sel = pred_series["y"] > pred_series["yhat_upper"]
        low_sel = pred_series["y"] < pred_series["yhat_lower"]
        # anomaly = 1, if value > upper bound of CI
        pred_series.loc[high_sel, "anomaly"] = 1
        # anomaly = -1, if value < lower bound of CI
        pred_series.loc[low_sel, "anomaly"] = -1

        return pred_series

    def _compute_deviations(
        self, prediction_df: pd.DataFrame, mean: float
    ) -> pd.DataFrame:
        """Calculate deviation of values from average of the data.

        :param prediction_df: dataframe with predictions and detected anomalies
        :type prediction_df: pd.DataFrame
        :param mean: average of the anomaly data
        :type mean: float
        :return: dataframe with deviation from mean values
        :rtype: pd.DataFrame
        """
        prediction_df["deviation_from_mean"] = prediction_df["y"] - mean

        if self.series == "overall":
            self.deviation_from_mean_dict.update(
                dict(
                    prediction_df.loc[prediction_df["anomaly"] != 0][
                        ["dt", "deviation_from_mean"]
                    ].values
                )
            )
<<<<<<< HEAD

        return prediction_df

    def _compute_zscore(self, row: pd.DataFrame, std_dev: float) -> float:
        """Calculate zscore for anomalous data.

=======

        return prediction_df

    def _compute_zscore(self, row: pd.DataFrame, std_dev: float) -> float:
        """Calculate zscore for anomalous data.

>>>>>>> 5b098348
        :param row: single row of anomaly dataframe
        :type row: pd.DataFrame
        :param std_dev: standard deviation of the anomaly data
        :type std_dev: float
        :return: zscore of the anomaly row data
        :rtype: float
        """
        if row["anomaly"] == 0:
            # No anomaly. Severity is 0
            return 0
        elif row["anomaly"] == 1:
            # Check num deviations from upper bound of CI
            zscore = (row["y"] - row["yhat_upper"]) / std_dev
        elif row["anomaly"] == -1:
            # Check num deviations from lower bound of CI
            zscore = (row["yhat_lower"] - row["y"]) / std_dev
<<<<<<< HEAD

        return zscore

=======

        return zscore

>>>>>>> 5b098348
    def _compute_severity(self, zscore: float) -> float:
        """Calculate severity given zscore.

        :param zscore: zscore of the anomaly data
        :type zscore: float
        :return: severity of the anomaly data
        :rtype: float
        """
        # Map zscore of 0-3 to 0-100
        severity = zscore * 100 / ZSCORE_UPPER_BOUND

        # Bound between min and max score
        # If above 100, we return 100; If below -100, we return -100
        return bound_between(0, severity, 100)

    def _compute_impact(self, prediction_df: pd.DataFrame) -> pd.DataFrame:
        """Calculate impact for sub-dimensional anomaly data.

        :param prediction_df: dataframe with predictions
        :type prediction_df: pd.DataFrame
        :return: dataframe with impact score
        :rtype: pd.DataFrame
        """
        for anomaly_date, deviation_from_mean in self.deviation_from_mean_dict.items():
            if deviation_from_mean == 0:
                continue

            prediction_df.loc[prediction_df["dt"] == anomaly_date, "impact"] = (
                (prediction_df["deviation_from_mean"] / deviation_from_mean)
                * prediction_df["zscore"]
            ).abs()

        return prediction_df

    def _get_model(self) -> AnomalyModel:
        """Return Anomaly Detection Model.

        :return: anomaly model
        :rtype: AnomalyModel
        """
        model = MODEL_MAPPER[self.model_name]
        try:
            return model.load(self.model_path, model_kwargs=self.model_kwargs)
        except NotImplementedError:
            return model(model_kwargs=self.model_kwargs)

    def _save_model(self, model: AnomalyModel) -> None:
        """Save Anomaly Detection Model.

        :param model: Anomaly Detection model to be saved
        :type model: AnomalyModel
        """
        try:
            model.save(self.model_path)
        except NotImplementedError:
            pass

    def _gen_model_save_path(self):
        if self.series == "overall":
            return f"./{self.table_name}/{self.subgroup}.mdl"
        else:
            return f"./{self.table_name}/{self.subgroup}_{self.series}.mdl"<|MERGE_RESOLUTION|>--- conflicted
+++ resolved
@@ -29,10 +29,7 @@
         slack: int,
         series: str,
         subgroup: str = None,
-<<<<<<< HEAD
         min_number_of_days: int = 0,
-=======
->>>>>>> 5b098348
         deviation_from_mean_dict: Dict = {},
         model_kwargs={},
     ):
@@ -57,12 +54,9 @@
         :type series: str
         :param subgroup: subgroup identifier, defaults to None
         :type subgroup: str, optional
-<<<<<<< HEAD
         :param min_number_of_days: the min number of days to day by day train
             for in the initial batch training, defaults to 0
         :type min_number_of_days: int
-=======
->>>>>>> 5b098348
         :param deviation_from_mean_dict: anomaly timestamps and their respective
             deviation from mean values for overall time series.
         :type deviation_from_mean_dict: Dict[datetime, float], defaults to empty dict
@@ -81,10 +75,7 @@
         self.freq = freq
         self.sensitivity = sensitivity
         self.slack = slack
-<<<<<<< HEAD
         self.min_number_of_days = min_number_of_days
-=======
->>>>>>> 5b098348
         self.deviation_from_mean_dict = deviation_from_mean_dict
 
     def predict(self) -> Union[Tuple[pd.DataFrame, Dict], pd.DataFrame]:
@@ -105,11 +96,6 @@
 
         if self.series == "overall":
             return anomaly_df, self.deviation_from_mean_dict
-<<<<<<< HEAD
-
-        return anomaly_df
-=======
->>>>>>> 5b098348
 
         return anomaly_df
 
@@ -192,20 +178,10 @@
                         daily_train_with_metrics
                     ]
                 )
-<<<<<<< HEAD
 
         else:
             prediction_with_metrics = self._day_by_day_predict(self.input_data, model)
             pred_series = prediction_with_metrics
-=======
-                prediction["y"] = input_data["y"]
-
-                pred_series = self._calculate_metrics(
-                    prediction, prediction["y"].mean(), prediction["y"].std()
-                )
-            else:
-                logger.warning(f"Insufficient slack for {self.series}-{self.subgroup}")
->>>>>>> 5b098348
 
         return pred_series
 
@@ -235,7 +211,6 @@
         if days_to_train is not None:
             last_date = input_last_date - get_timedelta(self.freq, days_to_train - 1)
         else:
-<<<<<<< HEAD
             last_date = self.last_date + datetime.timedelta(**FREQUENCY_DELTA[self.freq])
 
         while last_date <= input_last_date:
@@ -281,37 +256,6 @@
                     df.iloc[:-1]["y"].mean(),
                     df.iloc[:-1]["y"].std(),
                 )
-=======
-            date_to_predict = self.last_date + datetime.timedelta(
-                **FREQUENCY_DELTA[self.freq]
-            )
-            while date_to_predict <= input_last_date:
-                curr_period = date_to_predict - input_first_date
-
-                if curr_period >= max_period:
-                    df = input_data[
-                        (input_data["dt"] >= date_to_predict - max_period)
-                        & (input_data["dt"] <= date_to_predict)
-                    ]
-
-                    prediction = model.predict(
-                        df.iloc[:-1], self.sensitivity, self.freq
-                    )
-                    prediction["y"] = df["y"].to_list()
-
-                    prediction = pd.DataFrame(prediction.iloc[-1].copy()).T.reset_index(
-                        drop=True
-                    )
-
-                    pred_series = pred_series.append(
-                        self._calculate_metrics(
-                            prediction,
-                            df.iloc[:-1]["y"].mean(),
-                            df.iloc[:-1]["y"].std(),
-                        ),
-                        ignore_index=True,
-                    )
->>>>>>> 5b098348
 
                 pred_series = pred_series.append(prediction_with_metrics, ignore_index=True)
 
@@ -396,21 +340,12 @@
                     ].values
                 )
             )
-<<<<<<< HEAD
 
         return prediction_df
 
     def _compute_zscore(self, row: pd.DataFrame, std_dev: float) -> float:
         """Calculate zscore for anomalous data.
 
-=======
-
-        return prediction_df
-
-    def _compute_zscore(self, row: pd.DataFrame, std_dev: float) -> float:
-        """Calculate zscore for anomalous data.
-
->>>>>>> 5b098348
         :param row: single row of anomaly dataframe
         :type row: pd.DataFrame
         :param std_dev: standard deviation of the anomaly data
@@ -427,15 +362,9 @@
         elif row["anomaly"] == -1:
             # Check num deviations from lower bound of CI
             zscore = (row["yhat_lower"] - row["y"]) / std_dev
-<<<<<<< HEAD
 
         return zscore
 
-=======
-
-        return zscore
-
->>>>>>> 5b098348
     def _compute_severity(self, zscore: float) -> float:
         """Calculate severity given zscore.
 
