SCHEMAS_AVAILABLE = {
    "Postgres": True,
    "MySQL": False,
    "Redshift": True,
    "BigQuery": False,
    "Snowflake": True,
<<<<<<< HEAD
    "Druid": False 
=======
    "Druid": False
>>>>>>> a4e9c6a5
}

TABLE_VIEW_MATERIALIZED_VIEW_AVAILABILITY = {
    "Postgres": {
        "tables": True,
        "views": True,
        "materialized_views": True,
        "supported_aggregations": ["mean", "sum", "count"]
    },
    "MySQL": {
        "tables": True,
        "views": True,
        "materialized_views": False,
        "supported_aggregations": ["mean", "sum", "count"]
    },
    "Redshift": {
        "tables": True,
        "views": True,
        "materialized_views": True,
        "supported_aggregations": ["mean", "sum", "count"]
    },
    "BigQuery": {
        "tables": True,
        "views": True,
        "materialized_views": True,
        "supported_aggregations": ["mean", "sum", "count"]
    },
    "Snowflake": {
        "tables": True,
        "views": True,
<<<<<<< HEAD
        "materialized_views": True,
        "supported_aggregations": ["mean", "sum", "count"]
=======
        "materialized_views": True
>>>>>>> a4e9c6a5
    },
    "Druid": {
        "tables": True,
        "views": True,
<<<<<<< HEAD
        "materialized_views": True,
        "supported_aggregations": ["sum", "count"]
=======
        "materialized_views": True
>>>>>>> a4e9c6a5
    }
}<|MERGE_RESOLUTION|>--- conflicted
+++ resolved
@@ -4,11 +4,7 @@
     "Redshift": True,
     "BigQuery": False,
     "Snowflake": True,
-<<<<<<< HEAD
-    "Druid": False 
-=======
     "Druid": False
->>>>>>> a4e9c6a5
 }
 
 TABLE_VIEW_MATERIALIZED_VIEW_AVAILABILITY = {
@@ -39,21 +35,13 @@
     "Snowflake": {
         "tables": True,
         "views": True,
-<<<<<<< HEAD
         "materialized_views": True,
         "supported_aggregations": ["mean", "sum", "count"]
-=======
-        "materialized_views": True
->>>>>>> a4e9c6a5
     },
     "Druid": {
         "tables": True,
         "views": True,
-<<<<<<< HEAD
         "materialized_views": True,
         "supported_aggregations": ["sum", "count"]
-=======
-        "materialized_views": True
->>>>>>> a4e9c6a5
     }
 }