--- conflicted
+++ resolved
@@ -35,7 +35,55 @@
         return ""
 
 
-<<<<<<< HEAD
+def iter_csv(data: Iterator[List[str]]) -> Iterator[str]:
+    """A Generator function to help in streaming csv downloads.
+
+    Yields lines of CSV file made out of the input data"""
+    line = io.StringIO()
+    writer = csv.writer(line, delimiter=",")
+    for csv_line in data:
+        writer.writerow(csv_line)
+        line.seek(0)
+        yield line.read()
+        line.truncate(0)
+        line.seek(0)
+
+
+def time_my_func(func):
+    """Print the runtime of the decorated function."""
+    @functools.wraps(func)
+    def wrapper_timer(*args, **kwargs):
+        start_time = time.perf_counter()
+        value = func(*args, **kwargs)
+        end_time = time.perf_counter()
+        run_time = end_time - start_time
+        print("----------------------------")
+        print("Finished {0} in {1:.4f} secs".format(func.__name__, run_time))
+        print("----------------------------")
+        return value
+    return wrapper_timer
+
+
+def jsonable_encoder(obj):
+    """Convert a (pydantic) object to a JSONable dict.
+
+    See: https://github.com/samuelcolvin/pydantic/pull/317#issuecomment-443689941
+    """
+    if isinstance(obj, (str, int, float, type(None))):
+        return obj
+    if isinstance(obj, dict):
+        return {
+            jsonable_encoder(key): jsonable_encoder(value) for key, value in obj.items()
+        }
+    if isinstance(obj, (list, set, frozenset, GeneratorType, tuple)):
+        return [jsonable_encoder(item) for item in obj]
+    if isinstance(obj, BaseModel):
+        obj_dict = obj.dict()
+        if "__root__" in obj_dict:
+            obj_dict = obj_dict["__root__"]
+        return jsonable_encoder(obj_dict)
+    return pydantic_encoder(obj)
+
 DEMO_ENDPOINT_WHITELIST = {
     "alert.alert_meta_info": ["GET"],
     "alert.get_alert_info_by_id": ["GET"],
@@ -90,54 +138,4 @@
     # "status.static",
     # "status.task_monitor_view",
     "meta.version_view": ["GET"],
-}
-=======
-def iter_csv(data: Iterator[List[str]]) -> Iterator[str]:
-    """A Generator function to help in streaming csv downloads.
-
-    Yields lines of CSV file made out of the input data"""
-    line = io.StringIO()
-    writer = csv.writer(line, delimiter=",")
-    for csv_line in data:
-        writer.writerow(csv_line)
-        line.seek(0)
-        yield line.read()
-        line.truncate(0)
-        line.seek(0)
-
-
-def time_my_func(func):
-    """Print the runtime of the decorated function."""
-    @functools.wraps(func)
-    def wrapper_timer(*args, **kwargs):
-        start_time = time.perf_counter()
-        value = func(*args, **kwargs)
-        end_time = time.perf_counter()
-        run_time = end_time - start_time
-        print("----------------------------")
-        print("Finished {0} in {1:.4f} secs".format(func.__name__, run_time))
-        print("----------------------------")
-        return value
-    return wrapper_timer
-
-
-def jsonable_encoder(obj):
-    """Convert a (pydantic) object to a JSONable dict.
-
-    See: https://github.com/samuelcolvin/pydantic/pull/317#issuecomment-443689941
-    """
-    if isinstance(obj, (str, int, float, type(None))):
-        return obj
-    if isinstance(obj, dict):
-        return {
-            jsonable_encoder(key): jsonable_encoder(value) for key, value in obj.items()
-        }
-    if isinstance(obj, (list, set, frozenset, GeneratorType, tuple)):
-        return [jsonable_encoder(item) for item in obj]
-    if isinstance(obj, BaseModel):
-        obj_dict = obj.dict()
-        if "__root__" in obj_dict:
-            obj_dict = obj_dict["__root__"]
-        return jsonable_encoder(obj_dict)
-    return pydantic_encoder(obj)
->>>>>>> 9f4c5f8d
+}