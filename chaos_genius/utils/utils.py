--- conflicted
+++ resolved
@@ -86,7 +86,18 @@
     return pydantic_encoder(obj)
 
 
-<<<<<<< HEAD
+_invalid_chars_reg = re.compile(r"[^\w\d \[\]\(\)_\-\%]")
+"""Matches characters that are not allowed in a filename."""
+
+
+def make_path_safe(s: str) -> str:
+    """Make a string safe for use as a filename in a path on Linux, MacOS and Windows.
+
+    Does not replace spaces.
+    """
+    return re.sub(_invalid_chars_reg, "_", s)
+
+
 DEMO_ENDPOINT_WHITELIST = {
     "alert.alert_meta_info": ["GET"],
     "alert.get_alert_info_by_id": ["GET"],
@@ -153,16 +164,4 @@
     # "status.task_monitor_view",
     "meta.support_timezones": ["GET"],
     "meta.version_view": ["GET"],
-}
-=======
-_invalid_chars_reg = re.compile(r"[^\w\d \[\]\(\)_\-\%]")
-"""Matches characters that are not allowed in a filename."""
-
-
-def make_path_safe(s: str) -> str:
-    """Make a string safe for use as a filename in a path on Linux, MacOS and Windows.
-
-    Does not replace spaces.
-    """
-    return re.sub(_invalid_chars_reg, "_", s)
->>>>>>> 8f1b7e95
+}