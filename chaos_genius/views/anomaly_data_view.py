--- conflicted
+++ resolved
@@ -452,8 +452,6 @@
             "is_editable": True,
             "is_sensitive": False,
             "type": "time",
-<<<<<<< HEAD
-=======
         },
         {
             "name": "scheduler_frequency",
@@ -466,7 +464,6 @@
                     "name": "Daily",
                 },
             ]
->>>>>>> 29db58d6
         },
     ],
 }
