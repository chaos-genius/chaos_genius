# -*- coding: utf-8 -*-
"""anomaly data view."""
import logging
import time
from collections import defaultdict
from datetime import date, datetime, timedelta
from typing import Any, Dict, List, Optional, Sequence, Tuple, cast

import numpy as np
import pandas as pd
from flask.blueprints import Blueprint
from flask.globals import request
from flask.json import jsonify
from sqlalchemy import func
from sqlalchemy.orm.attributes import flag_modified

from chaos_genius.controllers.kpi_controller import (
    delete_anomaly_output_for_kpi,
    get_kpi_data_from_id,
)
from chaos_genius.core.anomaly.constants import MODEL_NAME_MAPPING
from chaos_genius.core.utils.round import round_number
from chaos_genius.core.utils.utils import get_user_string_from_subgroup_dict
from chaos_genius.databases.models.anomaly_data_model import AnomalyDataOutput
from chaos_genius.databases.models.kpi_model import Kpi
from chaos_genius.databases.models.rca_data_model import RcaData
from chaos_genius.extensions import db
from chaos_genius.settings import TOP_DIMENSIONS_FOR_ANOMALY_DRILLDOWN
from chaos_genius.utils.datetime_helper import (
    get_datetime_string_with_tz,
    get_lastscan_string_with_tz,
)

blueprint = Blueprint("anomaly_data", __name__)

logger = logging.getLogger(__name__)


@blueprint.route("/", methods=["GET"])  # TODO: Remove this
@blueprint.route("", methods=["GET"])
def list_anomaly_data():
    """Root route. Does nothing."""
    # FIXME: Update home route
    return jsonify({"data": "Hello World!"})


@blueprint.route("/<int:kpi_id>/anomaly-detection", methods=["GET"])
def kpi_anomaly_detection(kpi_id: int):
    """Get anomaly detection data for a KPI."""
    logger.info(f"Retrieving Anomaly Detection data for KPI ID: {kpi_id}")
    data = []
    end_date = None
    is_overall = True
    dimensions_values = []
    anomaly_last_scan = ""
    try:
        kpi_info = get_kpi_data_from_id(kpi_id)

        if not kpi_info["anomaly_params"]:
            logger.info(f"Anomaly settings not configured for KPI ID: {kpi_id}")
            return jsonify(
                {
                    "data": None,
                    "msg": "",
                    "anomaly_end_date": None,
                    "last_run_time_anomaly": None,
                }
            )

        period = kpi_info["anomaly_params"]["anomaly_period"]
        hourly = kpi_info["anomaly_params"]["frequency"] == "H"

        end_date = get_anomaly_output_end_date(kpi_info)

        dimensions_values = _get_dimensions_values(kpi_id, end_date, period)

        dimension = request.args.get("dimension", default=None)
        value = request.args.get("value", default=None)

        if dimension and value:
            is_overall = False
            series_type = {dimension: value}
            anom_data = get_dq_and_subdim_data(
                kpi_id, end_date, "subdim", series_type, period
            )
        else:
            is_overall = True
            anom_data = get_overall_data(kpi_id, end_date, period)

        anom_data["x_axis_limits"] = _get_anomaly_graph_x_lims(end_date, period, hourly)

        data = {
            "chart_data": anom_data,
            # TODO: base_anomaly_id not needed anymore
            # remove from here once updated in frontend
            "base_anomaly_id": kpi_id,
        }

        logger.info(f"Anomaly DD Retrieval Completed for KPI ID: {kpi_id}")

        end_date = get_datetime_string_with_tz(end_date, hourly)
        anomaly_last_scan = get_lastscan_string_with_tz(
            kpi_info["scheduler_params"]["last_scheduled_time_anomaly"]
        )

    except Exception:  # noqa B902
        logger.error("Error in Anomaly Overall Retrieval", exc_info=True)

    return jsonify(
        {
            "data": data,
            "dimensions_values": dimensions_values,
            "msg": "",
            "anomaly_end_date": end_date,
            "last_run_time_anomaly": anomaly_last_scan,
            "is_overall": is_overall,
        }
    )


@blueprint.route("/<int:kpi_id>/anomaly-drilldown", methods=["GET"])
def kpi_anomaly_drilldown(kpi_id: int):
    """Get anomaly drilldown data for a KPI at a particular timestamp."""
    logger.info(f"Anomaly Drilldown Started for KPI ID: {kpi_id}")
    subdim_graphs = []
    end_date = None
    try:

        drilldown_date = request.args.get("date")
        if drilldown_date is None:
            raise ValueError("date param is required.")

        drilldown_date = pd.to_datetime(drilldown_date, unit="ms")

        kpi_info = get_kpi_data_from_id(kpi_id)
        frequency: str = kpi_info["anomaly_params"]["frequency"]

        subdims = get_drilldowns_series_type(kpi_id, drilldown_date, frequency)

        period = kpi_info["anomaly_params"]["anomaly_period"]
        hourly = kpi_info["anomaly_params"]["frequency"] == "H"

        end_date = get_anomaly_output_end_date(kpi_info)

        graph_xlims = _get_anomaly_graph_x_lims(end_date, period, hourly)

        for subdim in subdims:
            anom_data = get_dq_and_subdim_data(
                kpi_id, end_date, "subdim", subdim, period
            )
            anom_data["x_axis_limits"] = graph_xlims
            subdim_graphs.append(anom_data)
        logger.info(f"Anomaly DD Retrieval Completed for KPI ID: {kpi_id}")

    except Exception:  # noqa B902
        logger.error("Error in Anomaly DD Retrieval", exc_info=True)

    return jsonify({"data": subdim_graphs, "msg": ""})


@blueprint.route("/<int:kpi_id>/anomaly-data-quality", methods=["GET"])
def kpi_anomaly_data_quality(kpi_id: int):
    """Get anomaly data quality data for a KPI."""
    logger.info(f"Anomaly Drilldown Started for KPI ID: {kpi_id}")

    data = []
    end_date = None
    try:
        kpi_info = get_kpi_data_from_id(kpi_id)
        period = kpi_info["anomaly_params"]["anomaly_period"]
        hourly = kpi_info["anomaly_params"]["frequency"] == "H"

        end_date = get_anomaly_output_end_date(kpi_info)

        graph_xlims = _get_anomaly_graph_x_lims(end_date, period, hourly)

        agg = kpi_info["aggregation"]
        dq_list = ["max", "count", "mean"] if agg != "mean" else ["max", "count"]
        for dq in dq_list:
            anom_data = get_dq_and_subdim_data(
                kpi_id, end_date, "dq", {"dq": dq}, period
            )
            anom_data["x_axis_limits"] = graph_xlims
            if anom_data["values"] != []:
                data.append(anom_data)

        logger.info(f"Anomaly DQ Retrieval Completed for KPI ID: {kpi_id}")

    except Exception as err:  # noqa B902
        logger.error(f"Error in Anomaly DQ Retrieval: {err}", exc_info=True)

    return jsonify({"data": data, "msg": ""})


@blueprint.route("/anomaly-params/meta-info", methods=["GET"])
def kpi_anomaly_params_meta():
    """Meta info for anomaly params."""
    # TODO: Move this dict into the corresponding data model
    return jsonify(ANOMALY_PARAMS_META)


@blueprint.route("/<int:kpi_id>/anomaly-params", methods=["POST", "GET"])
def kpi_anomaly_params(kpi_id: int):
    """Get or update anomaly params for a KPI.

    (This is where anomaly is setup/configured or updated).
    """
    kpi = cast(Kpi, Kpi.get_by_id(kpi_id))

    if kpi is None:
        return (
            jsonify(
                {
                    "error": f"Could not find KPI for ID: {kpi_id}",
                    "status": "failure",
                }
            ),
            400,
        )

    # when method is GET we just return the anomaly params
    if request.method == "GET":
        return jsonify(
            {
                "anomaly_params": _get_anomaly_params_dict(kpi),
            }
        )

    # when it's POST, update anomaly params

    # check if this is first time anomaly setup or edit config
    is_first_time = kpi.anomaly_params is None

    if is_first_time:
        logger.info(f"Adding anomaly parameters for KPI ID: {kpi_id}")
    else:
        logger.info(f"Updating existing anomaly parameters for KPI ID: {kpi_id}")

    if not request.is_json:
        return (
            jsonify(
                {
                    "error": "Request body must be a JSON "
                    + "(and Content-Type header must be set correctly)",
                    "status": "failure",
                }
            ),
            400,
        )

    req_data: dict = cast(dict, request.get_json())

    if "anomaly_params" not in req_data:
        return (
            jsonify(
                {
                    "error": "The request JSON needs to have anomaly_params as a field",
                    "status": "failure",
                }
            ),
            400,
        )

    err, new_anomaly_params = validate_partial_anomaly_params(
        req_data["anomaly_params"]
    )

    if err != "":
        return jsonify({"error": err, "status": "failure"}), 400

    err, new_kpi = update_anomaly_params(
        kpi, new_anomaly_params, check_editable=not is_first_time
    )
    run_anomaly = False
    # if anomaly params are updated, run anomaly again.
    # if only scheduled time is updated, do not run anomaly again.
    if not is_first_time:
        if (
            "scheduler_params_time" not in new_anomaly_params
            and len(new_anomaly_params) > 0
        ):
            run_anomaly = True
        elif (
            "scheduler_params_time" in new_anomaly_params
            and len(new_anomaly_params) > 1
        ):
            run_anomaly = True
        else:
            run_anomaly = False

    if run_anomaly and err == "":
        logger.info(
            "Deleting anomaly data and re-running anomaly since anomaly params was "
            + f"edited for KPI ID: {new_kpi.id}"
        )
        delete_anomaly_output_for_kpi(new_kpi.id)
        from chaos_genius.jobs.anomaly_tasks import ready_anomaly_task

        anomaly_task = ready_anomaly_task(new_kpi.id)
        if anomaly_task is not None:
            anomaly_task.apply_async()
            logger.info(f"Anomaly started for KPI ID: {new_kpi.id}")
        else:
            logger.info(
                f"Anomaly failed since KPI was not found for KPI ID: {new_kpi.id}"
            )

    if err != "":
        return jsonify({"error": err, "status": "failure"}), 400

    # we ensure anomaly task is run as soon as analytics is configured
    # we also run RCA at the same time
    if is_first_time:
        # TODO: move this import to top and fix import issue
        from chaos_genius.jobs.anomaly_tasks import ready_anomaly_task, ready_rca_task

        anomaly_task = ready_anomaly_task(new_kpi.id)
        rca_task = ready_rca_task(new_kpi.id)
        if anomaly_task is None or rca_task is None:
            logger.info(
                "Could not run anomaly task since newly configured KPI was not found: "
                f"{new_kpi.id}"
            )
        else:
            anomaly_task.apply_async()
            rca_task.apply_async()

    return jsonify({"msg": "Successfully updated Anomaly params", "status": "success"})


@blueprint.route("/<int:kpi_id>/settings", methods=["GET"])
def anomaly_settings_status(kpi_id: int):
    """Get anomaly status for a KPI."""
    logger.info(f"Retrieving anomaly settings for kpi: {kpi_id}")
    kpi = cast(Kpi, Kpi.get_by_id(kpi_id))

    if kpi is None:
        return (
            jsonify(
                {
                    "error": f"Could not find KPI for ID: {kpi_id}",
                    "status": "failure",
                }
            ),
            400,
        )

    response = DEFAULT_STATUS.copy()
    response["kpi_id"] = kpi_id

    if kpi.scheduler_params is not None:
        response.update(
            {k: v for k, v in kpi.scheduler_params.items() if k in DEFAULT_STATUS}
        )

    response["is_anomaly_setup"] = kpi.anomaly_params is not None

    num_rca_data = RcaData.query.filter(RcaData.kpi_id == kpi_id).count()

    response["is_rca_precomputed"] = num_rca_data != 0

    anomaly_data = AnomalyDataOutput.query.filter(
        (AnomalyDataOutput.kpi_id == kpi_id)
        & (AnomalyDataOutput.anomaly_type == "overall")
    ).count()
    response["is_anomaly_precomputed"] = anomaly_data != 0

    logger.info(f"Anomaly settings retrieved for kpi: {kpi_id}")
    return jsonify(response)


@blueprint.route("/<int:kpi_id>/retrain", methods=["POST", "GET"])
def kpi_anomaly_retraining(kpi_id: int):
    """Delete all anomaly data and retrain anomaly for a KPI."""
    # delete all data in anomaly output table
    delete_anomaly_output_for_kpi(kpi_id)

    # add anomaly to queue
    from chaos_genius.jobs.anomaly_tasks import ready_anomaly_task

    anomaly_task = ready_anomaly_task(kpi_id)
    if anomaly_task is None:
        return jsonify({"msg": f"retraining failed for KPI: {kpi_id}, KPI id is None"})
    anomaly_task.apply_async()
    logger.info(f"Retraining started for KPI ID: {kpi_id}")
    return jsonify({"msg": f"retraining started for KPI: {kpi_id}"})


def _get_dimensions_values(
    kpi_id: int, end_date: datetime, period=90
) -> List[Dict[str, Any]]:
    """Creates a dictionary of KPI dimension and their values.

    :param kpi_id: ID of the KPI
    :type kpi_id: int
    :param end_date: last data entry of the KPI
    :type end_date: datetime
    :param period: time window of KPI
    :type period: int
    :return dimension_values_dict: dictionary of {dimension:list(vals)}
    :rtype: dict
    """
    start_date = pd.to_datetime(end_date) - timedelta(days=period)
    start_date_str = start_date.strftime("%Y-%m-%d %H:%M:%S")
    end_date_str = end_date.strftime("%Y-%m-%d %H:%M:%S")

    # Get unique list of subdims and values from DB
    results = (
        db.session.query(func.distinct(AnomalyDataOutput.series_type))
        .filter(
            (AnomalyDataOutput.kpi_id == kpi_id)
            & (AnomalyDataOutput.data_datetime >= start_date_str)
            & (AnomalyDataOutput.data_datetime <= end_date_str)
            & (AnomalyDataOutput.anomaly_type == "subdim")
        )
        .all()
    )

    if len(results) == 0:
        logger.info("No Subdimension Anomaly Found")
        return []

    # series_type strings are in format {dimension1 == value1, dimension2 == value2,}
    # create a default dict mapping each dimension to a list of their values
    dimension_values_dict = defaultdict(list)
    for dim_val_row in results:
        for dimension in dim_val_row[0].keys():
            if dim_val_row[0][dimension] not in dimension_values_dict[dimension]:
                dimension_values_dict[dimension].append(dim_val_row[0][dimension])

    dimension_values_list = [
        {
            "label": dimension,
            "value": dimension,
            "subdim_value_options": [
                {"label": value, "value": value}
                for value in dimension_values_dict[dimension]
            ],
        }
        for dimension in dimension_values_dict
    ]

    return dimension_values_list


<<<<<<< HEAD
=======
def fill_graph_data(row: pd.Series, graph_data: Dict[str, Any]):
    """Fills graph_data with values for a given row.

    :param row: A single row from the anomaly dataframe
    :type row: pandas.core.series.Series
    :param graph_data: Dictionary object with the current graph
    :type graph_data: Dict
    """
    # Do not include rows where there is no data
    if row.notna()["y"]:
        # Convert to milliseconds for HighCharts
        timestamp = row["data_datetime"].timestamp() * 1000

        # Create and append a point for the interval
        interval = [
            timestamp,
            round_number(row["yhat_lower"]),
            round_number(row["yhat_upper"]),
        ]
        graph_data["intervals"].append(interval)

        # Create and append a point for the value
        value = [timestamp, round_number(row["y"])]
        graph_data["values"].append(value)

        # Create and append a point for the severity
        severity = [timestamp, round_number(row["severity"])]
        graph_data["severity"].append(severity)


>>>>>>> 6e2afdf1
def convert_to_graph_json(
    results: pd.DataFrame,
    kpi_id: int,
    anomaly_type="overall",
    series_type: Optional[Dict[str, str]] = None,
) -> Dict[str, Any]:
    """Convert dataframe to a dict in frontend's graph format."""
    kpi_info = get_kpi_data_from_id(kpi_id)

    if anomaly_type == "overall":
        title = kpi_info["name"]
    else:
        if series_type is None:
            raise ValueError(
                f"series_type was missing for a subdim anomaly. KPI: {kpi_id}"
            )

        title = get_user_string_from_subgroup_dict(series_type)

    kpi_name = kpi_info["metric"]

    results["timestamp"] = results["data_datetime"].astype("int64") / 1e6

    def round_column_in_df(df: pd.DataFrame, col: str):
        df[col] = df[col].abs()
        df[col] = np.where(
            df[col] < 1,
            df[col].round(3),
            np.where(
                (df[col] >= 1) & (df[col] < 100),
                df[col].round(2),
                np.where(
                    (df[col] >= 100) & (df[col] < 10000),
                    df[col].round(1),
                    df[col].round(),
                ),
            ),
        )

    round_column_in_df(results, "yhat_lower")
    round_column_in_df(results, "yhat_upper")
    round_column_in_df(results, "y")
    round_column_in_df(results, "severity")

    intervals = results[["timestamp", "yhat_lower", "yhat_upper"]].values.tolist()
    values = results[["timestamp", "y"]].values.tolist()
    severities = results[["timestamp", "severity"]].values.tolist()

    graph_data = {
        "title": title,
        "y_axis_label": kpi_name,
        "x_axis_label": "Datetime",
        "sub_dimension": anomaly_type,
        "intervals": intervals,
        "values": values,
        "severity": severities,
    }

    return graph_data


def get_overall_data_points(kpi_id: int, n: int = 60) -> List:
    """Retrieve overall data points for a KPI for the last n days."""
    kpi_info = get_kpi_data_from_id(kpi_id)
    if not kpi_info["anomaly_params"]:
        return []

    end_date = get_anomaly_output_end_date(kpi_info)

    start_date = end_date - timedelta(days=n)
    start_date = start_date.strftime("%Y-%m-%d %H:%M:%S")

    return (
        AnomalyDataOutput.query.filter(
            (AnomalyDataOutput.kpi_id == kpi_id)
            & (AnomalyDataOutput.data_datetime >= start_date)
            & (AnomalyDataOutput.anomaly_type == "overall")
        )
        .order_by(AnomalyDataOutput.data_datetime)
        .all()
    )


def get_overall_data(kpi_id: int, end_date: datetime, n=90):
    """Retrieve overall data for a KPI for the last n days from end_date.

    The data is in frontend's graph dict format.
    """
    start_date = end_date - timedelta(days=n)
    start_date = start_date.strftime("%Y-%m-%d %H:%M:%S")
    end_date_str = end_date.strftime("%Y-%m-%d %H:%M:%S")

    # TODO: Add the series type filter
    query = AnomalyDataOutput.query.filter(
        (AnomalyDataOutput.kpi_id == kpi_id)
        & (AnomalyDataOutput.data_datetime <= end_date_str)
        & (AnomalyDataOutput.data_datetime >= start_date)
        & (AnomalyDataOutput.anomaly_type == "overall")
    ).order_by(AnomalyDataOutput.data_datetime)

    results = pd.read_sql(query.statement, query.session.bind)

    return convert_to_graph_json(results, kpi_id, "overall", None)


def get_dq_and_subdim_data(
    kpi_id: int,
    end_date: datetime,
    anomaly_type: str = "dq",
    series_type: Dict[str, str] = {"dq": "max"},
    n: int = 90,
):
    """Retrieve data quality or subdim data for a KPI for the last n days from end_date.

    Data is retrieved for the selected series_type only.

    The data is in frontend's graph dict format.
    """
    start_date = pd.to_datetime(end_date) - timedelta(days=n)
    start_date = start_date.strftime("%Y-%m-%d %H:%M:%S")
    end_date_str = end_date.strftime("%Y-%m-%d %H:%M:%S")

    query = AnomalyDataOutput.query.filter(
        (AnomalyDataOutput.kpi_id == kpi_id)
        & (AnomalyDataOutput.data_datetime <= end_date_str)
        & (AnomalyDataOutput.data_datetime >= start_date)
        & (AnomalyDataOutput.anomaly_type == anomaly_type)
        & (AnomalyDataOutput.series_type == series_type)
    ).order_by(AnomalyDataOutput.data_datetime)

    results = pd.read_sql(query.statement, query.session.bind)

    return convert_to_graph_json(results, kpi_id, anomaly_type, series_type)


def get_drilldowns_series_type(
    kpi_id: int,
    drilldown_date: pd.Timestamp,
    frequency: str,
) -> Sequence[Dict[str, str]]:
    """Get all relevant subdims' series_type at drilldown timestamp."""
    # First we get direction of anomaly
    # Then we get relevant subdims for that anomaly
    # TODO: Add the series type filter
    is_anomaly = (
        AnomalyDataOutput.query.filter(
            (AnomalyDataOutput.kpi_id == kpi_id)
            & (AnomalyDataOutput.data_datetime == drilldown_date)
            & (AnomalyDataOutput.anomaly_type == "overall")
        )
        .first()
        .is_anomaly
    )

    if is_anomaly == 0:
        raise ValueError(f"No anomaly found for date {drilldown_date}")

    query = (
        AnomalyDataOutput.query.filter(
            (AnomalyDataOutput.kpi_id == kpi_id)
            & (AnomalyDataOutput.data_datetime == drilldown_date)
            & (AnomalyDataOutput.anomaly_type == "subdim")
            & (AnomalyDataOutput.is_anomaly == is_anomaly)
        )
        .order_by(AnomalyDataOutput.severity.desc())
        .limit(TOP_DIMENSIONS_FOR_ANOMALY_DRILLDOWN)
    )

    results = pd.read_sql(query.statement, query.session.bind)
    if len(results) == 0:
        if frequency == "H":
            time_window = timedelta(hours=3)
        else:
            time_window = timedelta(days=1)

        logger.info(
            (
                "Could not find any subdimensions for anomaly at"
                " %s. Looking for time window %s beside the timestamp"
            ),
            drilldown_date,
            time_window,
        )

        start_date = drilldown_date - time_window
        end_date = drilldown_date + time_window

        query = AnomalyDataOutput.query.filter(
            (AnomalyDataOutput.kpi_id == kpi_id)
            & (AnomalyDataOutput.data_datetime <= end_date)
            & (AnomalyDataOutput.data_datetime >= start_date)
            & (AnomalyDataOutput.anomaly_type == "subdim")
            & (AnomalyDataOutput.severity > 0)
        )

        results = pd.read_sql(query.statement, query.session.bind)

        # Sorting by distance from drilldown data (ascending) and severity of
        # anomaly (descending), created distance for this purpose only
        results["distance"] = abs(
            results["data_datetime"] - pd.to_datetime(drilldown_date)
        )
        results.sort_values(
            ["distance", "severity"], ascending=[True, False], inplace=True
        )
        results.drop("distance", axis=1, inplace=True)

        results = results.loc[
            results["series_type"].astype(str).drop_duplicates(keep="first").index
        ]

        results = results.iloc[:TOP_DIMENSIONS_FOR_ANOMALY_DRILLDOWN]

    return results.series_type


def get_anomaly_output_end_date(kpi_info: dict) -> datetime:
    """Returns the end date of the last analysis of the KPI.

    Checks if the KPI has a static end date and returns it.Otherwise it tries to get
    end date of overall anomaly detection, and will finally return today's date if that
    is also not found.
    :return: end date for use with anomaly data output
    :rtype: datetime
    """
    end_date: datetime

    hourly = kpi_info["anomaly_params"]["frequency"] == "H"

    if kpi_info["is_static"]:
        end_date_str: Optional[str] = kpi_info.get("static_params", {}).get(
            "end_date", None
        )
        if end_date_str is not None:
            try:
                end_date = datetime.strptime(end_date_str, "%Y-%m-%d %H:%M:%S")
            except Exception:
                end_date_str = end_date_str + " 00:00:00"
                end_date = datetime.strptime(end_date_str, "%Y-%m-%d %H:%M:%S")
        else:
            raise Exception(
                f"KPI {kpi_info['id']} is static but no static end_date was provided."
            )
    else:
        # TODO: caused the non viewing of data post 00:00
        maybe_end_date = get_anomaly_end_date(kpi_info["id"], hourly=hourly)
        if maybe_end_date is not None:
            end_date = maybe_end_date
        else:
            end_date = datetime.now()

    end_date_ts: pd.Timestamp = (
        pd.to_datetime(end_date) if hourly else pd.to_datetime(end_date.date())
    )

    return end_date_ts.to_pydatetime()


# --- anomaly params meta information --- #
ANOMALY_PARAMS_META = {
    "name": "anomaly_params",
    "fields": [
        {
            "name": "anomaly_period",
            "is_editable": True,
            "is_sensitive": False,
            "type": "integer",
        },
        {
            "name": "model_name",
            "is_editable": True,
            "is_sensitive": False,
            "type": "select",
            "options": [
                {
                    "value": key,
                    "name": value,
                }
                for key, value in MODEL_NAME_MAPPING.items()
            ],
        },
        {
            "name": "sensitivity",
            "is_editable": True,
            "is_sensitive": False,
            "type": "select",
            "options": [
                {
                    "value": "high",
                    "name": "High",
                },
                {
                    "value": "medium",
                    "name": "Medium",
                },
                {
                    "value": "low",
                    "name": "Low",
                },
            ],
        },
        {
            "name": "seasonality",
            "is_editable": True,
            "is_sensitive": False,
            "type": "multiselect",
            "options": [
                {
                    "value": "M",
                    "name": "Monthly",
                },
                {
                    "value": "W",
                    "name": "Weekly",
                },
                {
                    "value": "D",
                    "name": "Daily",
                },
            ],
        },
        {
            "name": "frequency",
            "is_editable": False,
            "is_sensitive": False,
            "type": "select",
            "options": [
                {
                    "value": "D",
                    "name": "Daily",
                },
                {
                    "value": "H",
                    "name": "Hourly",
                },
            ],
        },
        {
            "name": "scheduler_params_time",
            "is_editable": True,
            "is_sensitive": False,
            "type": "time",
        },
        {
            "name": "scheduler_frequency",
            "is_editable": True,
            "is_sensitive": False,
            "type": "select",
            "options": [
                {
                    "value": "D",
                    "name": "Daily",
                },
                {
                    "value": "H",
                    "name": "Hourly",
                },
            ],
        },
    ],
}


ANOMALY_PARAM_FIELDS = {
    "anomaly_period",
    "model_name",
    "sensitivity",
    "seasonality",
    "frequency",
    "scheduler_params_time",
    "scheduler_frequency",
    "run_optional",
}


DEFAULT_ANOMALY_PARAMS = {
    "anomaly_period": None,
    "frequency": None,
    "model_name": None,
    "seasonality": [],
    "sensitivity": None,
    # scheduler params
    "scheduler_params_time": "11:00:00",
    "scheduler_frequency": "D",
}


DEFAULT_STATUS: Dict[str, Any] = {
    "anomaly_status": None,
    "last_scheduled_time_anomaly": None,
    "last_scheduled_time_rca": None,
    "rca_status": None,
    "kpi_id": None,
}


# --- anomaly params helper functions --- #
# TODO: move default, meta and anomaly_params helpers to a class?


def _anomaly_params_field_is_editable(field_name: str):
    return next(
        (
            field["is_editable"]
            for field in ANOMALY_PARAMS_META["fields"]
            if field["name"] == field_name
        ),
        True,
    )


def validate_partial_anomaly_params(
    anomaly_params: Dict[str, Any]
) -> Tuple[str, Dict[str, Any]]:
    """Check if given *partial* anomaly parameters have valid keys and values.

    Returns an error string. Empty string "" means the params are valid.
    Also returns the validated anomaly_params, with some conversions applied.
    This is undefined when the anomaly_params is not valid.
    The passed anomaly_params is modified in-place.
    """
    fields = ANOMALY_PARAM_FIELDS

    if fields.isdisjoint(set(anomaly_params.keys())):
        # we don't have any of the possible fields
        return (
            "anomaly_params needs to have one of the following fields: "
            + f"{', '.join(fields)}",
            {},
        )

    extra_fields = anomaly_params.keys() - fields
    if extra_fields:
        # some unexpected fields. Return an explicit error instead of ignoring them.
        return (
            f"Got extra fields in anomaly_params: {', '.join(extra_fields)}",
            {k: v for k, v in anomaly_params.items() if k in fields},
        )

    # validate values of available fields
    # maybe there's declarative way to do this?

    # see the returned error messages for validations performed

    if "anomaly_period" in anomaly_params:
        anomaly_period = anomaly_params["anomaly_period"]

        if not isinstance(anomaly_period, int):
            return (
                f"anomaly_period must be an integer number. Got: {repr(anomaly_period)}"
                f" (of type: {type(anomaly_period).__name__})",
                anomaly_params,
            )

    def validate_frequency(frequency, field_name, frequency_types=None):
        if frequency_types is None:
            frequency_types = {"D", "H"}
        if not isinstance(frequency, str):
            return (
                f"{field_name} must be a string, one of: {', '.join(frequency_types)}. "
                + f"Got: {frequency}",
                anomaly_params,
            )

        anomaly_params[field_name] = frequency

        if frequency not in frequency_types:
            return (
                f"{field_name} must be one of: {', '.join(frequency_types)}. "
                + f"Got: {frequency}",
                anomaly_params,
            )

        return "", anomaly_params

    if "frequency" in anomaly_params:
        frequency = anomaly_params["frequency"]

        err, anomaly_params = validate_frequency(frequency, "frequency")

        if err != "":
            return err, anomaly_params

    if "scheduler_frequency" in anomaly_params:
        frequency = anomaly_params["scheduler_frequency"]

        err, anomaly_params = validate_frequency(
            frequency, "scheduler_frequency", {"D", "H"}
        )

        if err != "":
            return err, anomaly_params

    sensitivity_types = {"high", "low", "medium"}
    if "sensitivity" in anomaly_params:
        sensitivity = anomaly_params["sensitivity"]

        if not isinstance(sensitivity, str):
            return (
                "sensitivity must be a string, one of: "
                + f"{', '.join(sensitivity_types)}. Got: {sensitivity}",
                anomaly_params,
            )

        # we compare (and store) only lower case for this field
        sensitivity = sensitivity.lower()
        anomaly_params["sensitivity"] = sensitivity

        if sensitivity not in sensitivity_types:
            return (
                f"sensitivity must be one of: {', '.join(sensitivity_types)}. "
                + f"Got: {sensitivity}",
                anomaly_params,
            )

    if "seasonality" in anomaly_params:
        seasonality = anomaly_params["seasonality"]

        if not isinstance(seasonality, list):
            return (
                f"seasonality must be a list. Got: {repr(seasonality)}",
                anomaly_params,
            )

        seasonality_types = {"D", "M", "W"}
        for s in seasonality:

            if not isinstance(s, str):
                return (
                    "All of the seasonalities must be a string, one of: "
                    + f"{', '.join(seasonality_types)}. One of them was: {s}",
                    anomaly_params,
                )

            # no lower case for this since the expecetd values are upper case

            if s not in seasonality_types:
                return (
                    "All of the seasonalities must be one of: "
                    f"{', '.join(seasonality_types)}. One of them was: {s}",
                    anomaly_params,
                )

    if "scheduler_params_time" in anomaly_params:
        err, time = _validate_scheduled_time(anomaly_params["scheduler_params_time"])

        if err != "":
            return err, anomaly_params

        anomaly_params["scheduler_params_time"] = time

    if "run_optional" in anomaly_params:
        run_optional = anomaly_params["run_optional"]
        if not isinstance(run_optional, dict):
            err = (
                "The run_optional parameter must be a dictionary."
                f"Got {repr(run_optional)}"
            )
            return err, anomaly_params

        run_optional_types = {"overall", "subdim", "data_quality"}

        for option, choice in run_optional.items():
            if option not in run_optional_types:
                err = (
                    "Optional choices must be one of: "
                    f"{', '.join(run_optional_types)}. One of them was: "
                    f"{option}"
                )
                return err, anomaly_params
            if not isinstance(choice, bool):

                err = (
                    "Optional choice values must be of boolean type. The "
                    f"{repr(option)} field is not a boolean value"
                )

                return err, anomaly_params

    return "", anomaly_params


def _check_dimensions(kpi: Kpi) -> bool:
    return kpi.dimensions is not None and kpi.dimensions


def update_anomaly_params(
    kpi: Kpi,
    new_anomaly_params: Dict[str, Any],
    run_anomaly=True,
    check_editable=False,
) -> Tuple[str, Kpi]:
    """Update anomaly_params with the given *partial* *validated* anomaly parameters.

    The new_anomaly_params must be validated using validate_partial_anomaly_params.
    run_anomaly is also set to True in the Kpi table, by default.
    If check_editable is set to True, only the editable fields are to be updated.
    """
    fields = ANOMALY_PARAM_FIELDS

    anomaly_params: dict = kpi.anomaly_params or {}

    def is_editable(field_name: str, old_val, new_val):
        if not check_editable:
            return ""

        if not _anomaly_params_field_is_editable(field_name) and old_val != new_val:
            return (
                f"{field_name} is not editable. "
                + f"Old value: {old_val}, New value: {new_val}"
            )

        return ""

    # update the non-nested fields directly
    # currently the only nested field is scheduler_params
    for field in (
        fields - {"scheduler_params_time", "scheduler_frequency"}
    ) & new_anomaly_params.keys():
        err = is_editable(field, anomaly_params.get(field), new_anomaly_params[field])
        if err != "":
            return err, kpi

        anomaly_params[field] = new_anomaly_params[field]

    if "scheduler_params_time" in new_anomaly_params:
        # TODO: use JSONB functions to update these, to avoid data races
        scheduler_params: Optional[dict] = kpi.scheduler_params

        if scheduler_params is None:
            scheduler_params = {}

        err = is_editable(
            "scheduler_params_time",
            scheduler_params.get("time"),
            new_anomaly_params["scheduler_params_time"],
        )
        if err != "":
            return err, kpi

        scheduler_params["time"] = new_anomaly_params["scheduler_params_time"]

        kpi.scheduler_params = scheduler_params
        flag_modified(kpi, "scheduler_params")

    if "scheduler_frequency" in new_anomaly_params:
        # TODO: use JSONB functions to update these, to avoid data races
        scheduler_params: Optional[dict] = kpi.scheduler_params

        if scheduler_params is None:
            scheduler_params = {}

        err = is_editable(
            "scheduler_frequency",
            scheduler_params.get("scheduler_frequency"),
            new_anomaly_params["scheduler_frequency"],
        )
        if err != "":
            return err, kpi

        scheduler_params["scheduler_frequency"] = new_anomaly_params[
            "scheduler_frequency"
        ]

        kpi.scheduler_params = scheduler_params
        flag_modified(kpi, "scheduler_params")

    if not _check_dimensions(kpi):
        anomaly_params["run_optional"] = {
            "data_quality": True,
            "overall": True,
            "subdim": False,
        }

    flag_modified(kpi, "anomaly_params")
    new_kpi = cast(
        Kpi,
        kpi.update(commit=True, anomaly_params=anomaly_params, run_anomaly=run_anomaly),
    )

    return "", new_kpi


def _get_anomaly_params_dict(kpi: Kpi):
    anomaly_params = DEFAULT_ANOMALY_PARAMS.copy()

    if kpi.anomaly_params is None:
        return anomaly_params

    kpi_dict = kpi.as_dict

    anomaly_params_db = kpi_dict["anomaly_params"]
    scheduler_params_db = kpi_dict.get("scheduler_params")

    # FIXME: temporary sanitation
    if "period" in anomaly_params_db and "anomaly_period" not in anomaly_params_db:
        anomaly_params_db["anomaly_period"] = anomaly_params_db["period"]
    if "ts_frequency" in anomaly_params_db and "frequency" not in anomaly_params_db:
        anomaly_params_db["frequency"] = anomaly_params_db["ts_frequency"]

    anomaly_params.update(
        {k: v for k, v in anomaly_params_db.items() if k in ANOMALY_PARAM_FIELDS}
    )

    if scheduler_params_db is not None:
        anomaly_params.update(
            {k: v for k, v in scheduler_params_db.items() if k in ANOMALY_PARAM_FIELDS}
        )

        anomaly_params["scheduler_params_time"] = scheduler_params_db.get(
            "time", DEFAULT_ANOMALY_PARAMS["scheduler_params_time"]
        )

    return anomaly_params


def _validate_scheduled_time(time):
    if not isinstance(time, str):
        return f"time must be a string. Got: {type(time).__name__}", time

    times = time.split(":")

    if len(times) != 3:
        err_msg = "time must be in the format HH:MM:SS"
        return f"{err_msg}. Got: {time}", time

    hour, minute, second = times

    if not hour.isdigit() or not minute.isdigit() or not second.isdigit():
        return (
            f"hour, minute, second must be numbers. Got: {hour}, {minute}, {second}",
            time,
        )

    hour = int(hour)

    if hour < 0 or hour > 23:
        return (
            f"hour must be between 0 and 23 (inclusive). Got: {hour}",
            time,
        )

    minute, second = int(minute), int(second)

    if minute < 0 or minute > 60:
        return (
            f"minute must be between 0 and 60 (inclusive). Got: {minute}",
            time,
        )

    if second < 0 or second > 60:
        return (
            f"second must be between 0 and 60 (inclusive). Got: {second}",
            time,
        )

    return "", time


def get_anomaly_end_date(kpi_id: int, hourly: bool) -> Optional[datetime]:
    """Timestamp of last anomaly entry for the KPI."""
    anomaly_end_date_data = (
        AnomalyDataOutput.query.filter(
            (AnomalyDataOutput.kpi_id == kpi_id)
            & (AnomalyDataOutput.anomaly_type == "overall")
        )
        .order_by(AnomalyDataOutput.data_datetime.desc())
        .first()
    )

    try:
        anomaly_end_date: datetime = anomaly_end_date_data.as_dict["data_datetime"]
        if hourly:
            anomaly_end_date_ts: pd.Timestamp = pd.to_datetime(anomaly_end_date)
        else:
            anomaly_end_date_ts: pd.Timestamp = pd.to_datetime(anomaly_end_date.date())

        return anomaly_end_date_ts.to_pydatetime()
    except Exception as err:  # noqa B902
        logger.info(f"Error Found: {err}")

    return None


def _get_anomaly_graph_x_lims(end_date: date, period: int, hourly: bool) -> List[float]:
    start_date = end_date - timedelta(days=period)
    start_date = start_date.timetuple()
    if hourly:
        end_date_t = (end_date + timedelta(hours=12)).timetuple()
    else:
        end_date_t = (end_date + timedelta(days=1)).timetuple()
    return [time.mktime(start_date), time.mktime(end_date_t)]<|MERGE_RESOLUTION|>--- conflicted
+++ resolved
@@ -19,7 +19,6 @@
     get_kpi_data_from_id,
 )
 from chaos_genius.core.anomaly.constants import MODEL_NAME_MAPPING
-from chaos_genius.core.utils.round import round_number
 from chaos_genius.core.utils.utils import get_user_string_from_subgroup_dict
 from chaos_genius.databases.models.anomaly_data_model import AnomalyDataOutput
 from chaos_genius.databases.models.kpi_model import Kpi
@@ -443,39 +442,6 @@
     return dimension_values_list
 
 
-<<<<<<< HEAD
-=======
-def fill_graph_data(row: pd.Series, graph_data: Dict[str, Any]):
-    """Fills graph_data with values for a given row.
-
-    :param row: A single row from the anomaly dataframe
-    :type row: pandas.core.series.Series
-    :param graph_data: Dictionary object with the current graph
-    :type graph_data: Dict
-    """
-    # Do not include rows where there is no data
-    if row.notna()["y"]:
-        # Convert to milliseconds for HighCharts
-        timestamp = row["data_datetime"].timestamp() * 1000
-
-        # Create and append a point for the interval
-        interval = [
-            timestamp,
-            round_number(row["yhat_lower"]),
-            round_number(row["yhat_upper"]),
-        ]
-        graph_data["intervals"].append(interval)
-
-        # Create and append a point for the value
-        value = [timestamp, round_number(row["y"])]
-        graph_data["values"].append(value)
-
-        # Create and append a point for the severity
-        severity = [timestamp, round_number(row["severity"])]
-        graph_data["severity"].append(severity)
-
-
->>>>>>> 6e2afdf1
 def convert_to_graph_json(
     results: pd.DataFrame,
     kpi_id: int,
