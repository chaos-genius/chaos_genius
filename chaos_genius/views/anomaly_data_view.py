# -*- coding: utf-8 -*-
"""anomaly data view."""
import time
<<<<<<< HEAD
import io
import csv
from typing import Any, Dict, List, Optional, Tuple, cast

from flask import Blueprint, current_app, jsonify, request, send_file
from sqlalchemy import func, delete
=======
from datetime import date, datetime, timedelta
from typing import Any, Dict, List, Optional, Tuple, cast

>>>>>>> ab9dbd2b
import pandas as pd
from flask import Blueprint, current_app, jsonify, request
from sqlalchemy import delete, func
from sqlalchemy.orm.attributes import flag_modified

from chaos_genius.controllers.kpi_controller import get_kpi_data_from_id
from chaos_genius.core.anomaly.constants import MODEL_NAME_MAPPING
from chaos_genius.core.rca.rca_utils.string_helpers import (
    convert_query_string_to_user_string,
)
from chaos_genius.core.utils.round import round_number
from chaos_genius.databases.models.anomaly_data_model import AnomalyDataOutput
from chaos_genius.databases.models.kpi_model import Kpi
from chaos_genius.databases.models.rca_data_model import RcaData
from chaos_genius.extensions import db
from chaos_genius.settings import (
    TOP_DIMENSIONS_FOR_ANOMALY_DRILLDOWN,
    TOP_SUBDIMENSIONS_FOR_ANOMALY,
)
from chaos_genius.utils.datetime_helper import (
    get_datetime_string_with_tz,
    get_lastscan_string_with_tz,
)

blueprint = Blueprint("anomaly_data", __name__)


@blueprint.route("/", methods=["GET"])  # TODO: Remove this
@blueprint.route("", methods=["GET"])
def list_anomaly_data():
    # FIXME: Update home route
    return jsonify({"data": "Hello World!"})


@blueprint.route("/<int:kpi_id>/anomaly-detection", methods=["GET"])
def kpi_anomaly_detection(kpi_id):
    current_app.logger.info(f"Anomaly Detection Started for KPI ID: {kpi_id}")
    data = []
    end_date = None
    try:
        kpi_info = get_kpi_data_from_id(kpi_id)

        if not kpi_info["anomaly_params"]:
            current_app.logger.info(f"Anomaly settings not configured for KPI ID: {kpi_id}")
            return jsonify(
                {
                    "data": None,
                    "msg": "",
                    "anomaly_end_date": None,
                    "last_run_time_anomaly": None,
                }
            )

        period = kpi_info["anomaly_params"]["anomaly_period"]
        hourly = kpi_info["anomaly_params"]["frequency"] == "H"

        end_date = get_anomaly_output_end_date(kpi_info)

        anom_data = get_overall_data(kpi_id, end_date, period)

        anom_data["x_axis_limits"] = get_anomaly_graph_x_lims(end_date, period, hourly)

        data = {
            "chart_data": anom_data,
            # TODO: base_anomaly_id not needed anymore
            # remove from here once updated in frontend
            "base_anomaly_id": kpi_id,
        }
        data["chart_data"]["title"] = kpi_info["name"]
        current_app.logger.info(f"Anomaly DD Retrieval Completed for KPI ID: {kpi_id}")

        end_date = get_datetime_string_with_tz(end_date, hourly)
        anomaly_last_scan = get_lastscan_string_with_tz(
            kpi_info["scheduler_params"]["last_scheduled_time_anomaly"]
        )

    except:  # noqa: E722
        current_app.logger.error("Error in Anomaly Overall Retrieval", exc_info=1)

    return jsonify(
        {
            "data": data,
            "msg": "",
            "anomaly_end_date": end_date,
            "last_run_time_anomaly": anomaly_last_scan,
        }
    )


@blueprint.route("/<int:kpi_id>/anomaly-drilldown", methods=["GET"])
def kpi_anomaly_drilldown(kpi_id):
    current_app.logger.info(f"Anomaly Drilldown Started for KPI ID: {kpi_id}")
    subdim_graphs = []
    end_date = None
    try:

        drilldown_date = request.args.get("date")
        if drilldown_date is None:
            raise ValueError("date param is required.")

        drilldown_date = pd.to_datetime(drilldown_date, unit="ms")

        subdims = get_drilldowns_series_type(kpi_id, drilldown_date)

        kpi_info = get_kpi_data_from_id(kpi_id)
        period = kpi_info["anomaly_params"]["anomaly_period"]
        hourly = kpi_info["anomaly_params"]["frequency"] == "H"

        end_date = get_anomaly_output_end_date(kpi_info)

        graph_xlims = get_anomaly_graph_x_lims(end_date, period, hourly)

        for subdim in subdims:
            anom_data = get_dq_and_subdim_data(
                kpi_id, end_date, "subdim", subdim, period
            )
            anom_data["x_axis_limits"] = graph_xlims
            subdim_graphs.append(anom_data)
        current_app.logger.info(f"Anomaly DD Retrieval Completed for KPI ID: {kpi_id}")

    except:  # noqa: E722
        current_app.logger.error("Error in Anomaly DD Retrieval", exc_info=1)

    return jsonify({"data": subdim_graphs, "msg": ""})


@blueprint.route("/<int:kpi_id>/anomaly-data-quality", methods=["GET"])
def kpi_anomaly_data_quality(kpi_id):
    current_app.logger.info(f"Anomaly Drilldown Started for KPI ID: {kpi_id}")

    data = []
    end_date = None
    try:
        kpi_info = get_kpi_data_from_id(kpi_id)
        period = kpi_info["anomaly_params"]["anomaly_period"]
        hourly = kpi_info["anomaly_params"]["frequency"] == "H"

        end_date = get_anomaly_output_end_date(kpi_info)

        graph_xlims = get_anomaly_graph_x_lims(end_date, period, hourly)

        agg = kpi_info["aggregation"]
        dq_list = ["max", "count", "mean"] if agg != "mean" else ["max", "count"]
        for dq in dq_list:
            anom_data = get_dq_and_subdim_data(kpi_id, end_date, "dq", dq, period)
            anom_data["x_axis_limits"] = graph_xlims
            if anom_data["values"] != []:
                data.append(anom_data)

        current_app.logger.info(f"Anomaly DQ Retrieval Completed for KPI ID: {kpi_id}")

    except:  # noqa: E722
        current_app.logger.error("Error in Anomaly DQ Retrieval: {err}", exc_info=1)

    return jsonify({"data": data, "msg": ""})


@blueprint.route("/<int:kpi_id>/subdim-anomaly", methods=["GET"])
def kpi_subdim_anomaly(kpi_id):
    current_app.logger.info(f"Subdimension Anomaly Started for KPI ID: {kpi_id}")
    subdim_graphs = []
    end_date = None
    try:
        kpi_info = get_kpi_data_from_id(kpi_id)
        period = kpi_info["anomaly_params"]["anomaly_period"]
        hourly = kpi_info["anomaly_params"]["frequency"] == "H"

        end_date = get_anomaly_output_end_date(kpi_info)
        graph_xlims = get_anomaly_graph_x_lims(end_date, period, hourly)
        if hourly:
            # Use a 24 hour window to find peak severity per subdim and rank in descending order
            start_date = end_date - timedelta(hours=23)
            query = (
                db.session.query(
                    AnomalyDataOutput.series_type,
                    func.max(AnomalyDataOutput.severity),
                )
                .filter(
                    (AnomalyDataOutput.kpi_id == kpi_id)
                    & (AnomalyDataOutput.data_datetime >= start_date)
                    & (AnomalyDataOutput.data_datetime <= end_date)
                    & (AnomalyDataOutput.anomaly_type == "subdim")
                    & (AnomalyDataOutput.is_anomaly != 0)
                )
                .group_by(AnomalyDataOutput.series_type)
                .order_by(func.max(AnomalyDataOutput.severity).desc())
                .limit(TOP_SUBDIMENSIONS_FOR_ANOMALY)
            )

        else:
            query = (
                AnomalyDataOutput.query.filter(
                    (AnomalyDataOutput.kpi_id == kpi_id)
                    & (AnomalyDataOutput.data_datetime == end_date)
                    & (AnomalyDataOutput.anomaly_type == "subdim")
                    & (AnomalyDataOutput.is_anomaly != 0)
                )
                .order_by(AnomalyDataOutput.severity.desc())
                .limit(TOP_SUBDIMENSIONS_FOR_ANOMALY)
            )
        results = pd.read_sql(query.statement, query.session.bind)

        if len(results) == 0:
            end_date_str = ""
            current_app.logger.error("No Subdimension Anomaly Found", exc_info=1)
        else:
            end_date_str = get_datetime_string_with_tz(end_date, hourly)

        subdims = results.series_type
        for subdim in subdims:
            anom_data = get_dq_and_subdim_data(
                kpi_id, end_date, "subdim", subdim, period
            )
            anom_data["x_axis_limits"] = graph_xlims
            subdim_graphs.append(anom_data)
        current_app.logger.info(
            f"Subdimension Anomaly Retrieval Completed for KPI ID: {kpi_id}"
        )

        anomaly_last_scan = get_lastscan_string_with_tz(
            kpi_info["scheduler_params"]["last_scheduled_time_anomaly"]
        )

    except:  # noqa: E722
        current_app.logger.error("Error in Subdimension Anomaly Retrieval", exc_info=1)

    return jsonify(
        {
            "data": subdim_graphs,
            "msg": "",
            "anomaly_end_date": end_date_str,
            "last_run_time_anomaly": anomaly_last_scan,
        }
    )


@blueprint.route("/anomaly-params/meta-info", methods=["GET"])
def kpi_anomaly_params_meta():
    # TODO: Move this dict into the corresponding data model
    return jsonify(ANOMALY_PARAMS_META)


@blueprint.route("/<int:kpi_id>/anomaly-params", methods=["POST", "GET"])
def kpi_anomaly_params(kpi_id: int):
    kpi = cast(Kpi, Kpi.get_by_id(kpi_id))

    if kpi is None:
        return (
            jsonify(
                {"error": f"Could not find KPI for ID: {kpi_id}", "status": "failure"}
            ),
            400,
        )

    # when method is GET we just return the anomaly params
    if request.method == "GET":
        return jsonify(
            {
                "anomaly_params": get_anomaly_params_dict(kpi),
            }
        )

    # when it's POST, update anomaly params

    # check if this is first time anomaly setup or edit config
    is_first_time = kpi.anomaly_params is None

    if is_first_time:
        current_app.logger.info(f"Adding anomaly parameters for KPI ID: {kpi_id}")
    else:
        current_app.logger.info(
            f"Updating existing anomaly parameters for KPI ID: {kpi_id}"
        )

    if not request.is_json:
        return (
            jsonify(
                {
                    "error": "Request body must be a JSON (and Content-Type header must be set correctly)",
                    "status": "failure",
                }
            ),
            400,
        )

    req_data: dict = cast(dict, request.get_json())

    if "anomaly_params" not in req_data:
        return (
            jsonify(
                {
                    "error": "The request JSON needs to have anomaly_params as a field",
                    "status": "failure",
                }
            ),
            400,
        )

    err, new_anomaly_params = validate_partial_anomaly_params(
        req_data["anomaly_params"]
    )

    if err != "":
        return jsonify({"error": err, "status": "failure"}), 400

    err, new_kpi = update_anomaly_params(
        kpi, new_anomaly_params, check_editable=not is_first_time
    )

    if err != "":
        return jsonify({"error": err, "status": "failure"}), 400

    # we ensure anomaly task is run as soon as analytics is configured
    # we also run RCA at the same time
    if is_first_time:
        # TODO: move this import to top and fix import issue
        from chaos_genius.jobs.anomaly_tasks import ready_anomaly_task, ready_rca_task

        anomaly_task = ready_anomaly_task(new_kpi.id)
        rca_task = ready_rca_task(new_kpi.id)
        if anomaly_task is None or rca_task is None:
            print(
                "Could not run anomaly task since newly configured KPI was not found: "
                f"{new_kpi.id}"
            )
        else:
            anomaly_task.apply_async()
            rca_task.apply_async()

    return jsonify({"msg": "Successfully updated Anomaly params", "status": "success"})


@blueprint.route("/<int:kpi_id>/settings", methods=["GET"])
def anomaly_settings_status(kpi_id):
    current_app.logger.info(f"Retrieving anomaly settings for kpi: {kpi_id}")
    kpi = cast(Kpi, Kpi.get_by_id(kpi_id))

    if kpi is None:
        return (
            jsonify(
                {"error": f"Could not find KPI for ID: {kpi_id}", "status": "failure"}
            ),
            400,
        )

    response = DEFAULT_STATUS.copy()
    response["kpi_id"] = kpi_id

    if kpi.scheduler_params is not None:
        response.update(
            {k: v for k, v in kpi.scheduler_params.items() if k in DEFAULT_STATUS}
        )

    response["is_anomaly_setup"] = kpi.anomaly_params is not None

    num_rca_data = RcaData.query.filter(RcaData.kpi_id == kpi_id).count()

    response["is_rca_precomputed"] = num_rca_data != 0

    anomaly_data = AnomalyDataOutput.query.filter(
        (AnomalyDataOutput.kpi_id == kpi_id) & (AnomalyDataOutput.anomaly_type == "overall")
    ).count()
    response["is_anomaly_precomputed"] = anomaly_data != 0

    current_app.logger.info(f"Anomaly settings retrieved for kpi: {kpi_id}")
    return jsonify(response)


@blueprint.route("/<int:kpi_id>/retrain", methods=["POST", "GET"])
def kpi_anomaly_retraining(kpi_id):
    # TODO: Move the deletion into KPI controller file
    # delete all data in anomaly output table
    delete_kpi_query = delete(AnomalyDataOutput).where(AnomalyDataOutput.kpi_id == kpi_id)
    db.session.execute(delete_kpi_query)
    db.session.commit()

    # add anomaly to queue
    from chaos_genius.jobs.anomaly_tasks import ready_anomaly_task
    anomaly_task = ready_anomaly_task(kpi_id)
    if anomaly_task is not None:
        anomaly_task.apply_async()
        current_app.logger.info(f"Retraining started for KPI ID: {kpi_id}")
        return jsonify({"msg" : f"retraining started for KPI: {kpi_id}"})
    else:
        return jsonify({"msg" : f"retraining failed for KPI: {kpi_id}, KPI id is None"})

@blueprint.route("/<int:kpi_id>/download_anomaly_data", methods=["GET"])
def download_anomaly_data(kpi_id):
    try:
        data_points = get_overall_data_points(kpi_id)
        if not data_points:
            raise Exception(f"No anomaly data found for KPI id {kpi_id}")
        output_csv_obj = io.StringIO()
        csv_headers = ["datetime",
                       "value",
                       "severity",
                       "upper_bound",
                       "lower_bound",
                       "series_type",
                       "series_name",
                      ]
        csvwriter = csv.writer(output_csv_obj, delimiter=',')
        csvwriter.writerow(csv_headers)
        for row in data_points:
            attr_list = [row.data_datetime.strftime("%a %-d %B %H:%M:%S %Y"),
                         str(row.y),
                         str(row.severity),
                         str(row.yhat_upper),
                         str(row.yhat_lower),
                         str(row.anomaly_type),
                         str(row.series_type),
                        ]
            csvwriter.writerow(attr_list)

        output_csv_obj.seek(0)
        output_csv_str = output_csv_obj.read().encode('utf-8')
        output_csv_bytes = io.BytesIO(output_csv_str)
        output_csv_obj.close()

        return send_file(output_csv_bytes,
                            mimetype='text/csv',
                            attachment_filename=f'KPI-{kpi_id}-anomaly-data.csv',
                            as_attachment=True)
    except Exception as e:
        return jsonify({'status':'failure',
                        'message':'Downloading data failed :{}'.format(e)})

def fill_graph_data(row, graph_data):
    """Fills graph_data with intervals, values, and predicted_values for
    a given row.
    :param row: A single row from the anomaly dataframe
    :type row: pandas.core.series.Series
    :param graph_data: Dictionary object with the current graph
    :type graph_data: Dict
    """
    # Do not include rows where there is no data
    if row.notna()["y"]:
        # Convert to milliseconds for HighCharts
        timestamp = row["data_datetime"].timestamp() * 1000

        # Create and append a point for the interval
        interval = [
            timestamp,
            round_number(row["yhat_lower"]),
            round_number(row["yhat_upper"]),
        ]
        graph_data["intervals"].append(interval)

        # Create and append a point for the value
        value = [timestamp, round_number(row["y"])]
        graph_data["values"].append(value)

        # Create and append a point for the severity
        severity = [timestamp, round_number(row["severity"])]
        graph_data["severity"].append(severity)


def convert_to_graph_json(
    results,
    kpi_id,
    anomaly_type="overall",
    series_type=None,
):
    kpi_info = get_kpi_data_from_id(kpi_id)

    if anomaly_type == "overall":
        title = kpi_info["name"]
    elif anomaly_type == "subdim":
        title = convert_query_string_to_user_string(series_type)
    else:
        title = series_type.title()

    kpi_name = kpi_info["metric"]
    graph_data = {
        "title": title,
        "y_axis_label": kpi_name,
        "x_axis_label": "Datetime",
        "sub_dimension": anomaly_type,
        "intervals": [],
        "values": [],
        "severity": [],
    }

    results.apply(lambda row: fill_graph_data(row, graph_data), axis=1)

    return graph_data

def get_overall_data_points(kpi_id, n=60):
    kpi_info = get_kpi_data_from_id(kpi_id)
    if not kpi_info["anomaly_params"]:
        return None

    end_date = get_anomaly_output_end_date(kpi_info)

    start_date = end_date - timedelta(days=n)
    start_date = start_date.strftime("%Y-%m-%d %H:%M:%S")

    data_points = AnomalyDataOutput.query.filter(
        (AnomalyDataOutput.kpi_id == kpi_id)
        & (AnomalyDataOutput.data_datetime >= start_date)
        & (AnomalyDataOutput.anomaly_type == "overall")
    ).order_by(AnomalyDataOutput.data_datetime).all()

    return data_points

def get_overall_data(kpi_id, end_date: datetime, n=90):
    start_date = end_date - timedelta(days=n)
    start_date = start_date.strftime("%Y-%m-%d %H:%M:%S")
    end_date = end_date.strftime("%Y-%m-%d %H:%M:%S")

    # TODO: Add the series type filter
    query = AnomalyDataOutput.query.filter(
        (AnomalyDataOutput.kpi_id == kpi_id)
        & (AnomalyDataOutput.data_datetime <= end_date)
        & (AnomalyDataOutput.data_datetime >= start_date)
        & (AnomalyDataOutput.anomaly_type == "overall")
    ).order_by(AnomalyDataOutput.data_datetime)

    results = pd.read_sql(query.statement, query.session.bind)

    return convert_to_graph_json(results, kpi_id, "overall", None)


def get_dq_and_subdim_data(
    kpi_id, end_date, anomaly_type="dq", series_type="max", n=90
):
    start_date = pd.to_datetime(end_date) - timedelta(days=n)
    start_date = start_date.strftime("%Y-%m-%d %H:%M:%S")
    end_date = end_date.strftime("%Y-%m-%d %H:%M:%S")

    query = AnomalyDataOutput.query.filter(
        (AnomalyDataOutput.kpi_id == kpi_id)
        & (AnomalyDataOutput.data_datetime <= end_date)
        & (AnomalyDataOutput.data_datetime >= start_date)
        & (AnomalyDataOutput.anomaly_type == anomaly_type)
        & (AnomalyDataOutput.series_type == series_type)
    ).order_by(AnomalyDataOutput.data_datetime)

    results = pd.read_sql(query.statement, query.session.bind)

    return convert_to_graph_json(results, kpi_id, anomaly_type, series_type)


def get_drilldowns_series_type(kpi_id, drilldown_date):
    # First we get direction of anomaly
    # Then we get relevant subdims for that anomaly
    # TODO: Add the series type filter
    is_anomaly = (
        AnomalyDataOutput.query.filter(
            (AnomalyDataOutput.kpi_id == kpi_id)
            & (AnomalyDataOutput.data_datetime == drilldown_date)
            & (AnomalyDataOutput.anomaly_type == "overall")
        )
        .first()
        .is_anomaly
    )

    if is_anomaly == 0:
        raise ValueError(f"No anomaly found for date {drilldown_date}")

    query = (
        AnomalyDataOutput.query.filter(
            (AnomalyDataOutput.kpi_id == kpi_id)
            & (AnomalyDataOutput.data_datetime == drilldown_date)
            & (AnomalyDataOutput.anomaly_type == "subdim")
            & (AnomalyDataOutput.is_anomaly == is_anomaly)
        )
        .order_by(AnomalyDataOutput.severity.desc())
        .limit(TOP_DIMENSIONS_FOR_ANOMALY_DRILLDOWN)
    )

    results = pd.read_sql(query.statement, query.session.bind)
    if len(results) == 0:
        start_date = drilldown_date - timedelta(days=1)
        end_date = drilldown_date + timedelta(days=1)
        query = AnomalyDataOutput.query.filter(
            (AnomalyDataOutput.kpi_id == kpi_id)
            & (AnomalyDataOutput.data_datetime <= end_date)
            & (AnomalyDataOutput.data_datetime >= start_date)
            & (AnomalyDataOutput.anomaly_type == "subdim")
            & (AnomalyDataOutput.severity > 0)
        )

        results = pd.read_sql(query.statement, query.session.bind)

        # Sorting by distance from drilldown data (ascending) and severity of
        # anomaly (descending), created distance for this purpose only
        results["distance"] = abs(
            results["data_datetime"] - pd.to_datetime(drilldown_date)
        )
        results.sort_values(
            ["distance", "severity"], ascending=[True, False], inplace=True
        )
        results.drop("distance", axis=1, inplace=True)

        results = results.iloc[:TOP_DIMENSIONS_FOR_ANOMALY_DRILLDOWN]

    return results.series_type


def get_anomaly_output_end_date(kpi_info: dict) -> datetime:
    """Checks if the KPI has a static end date and returns it. Otherwise it tries to get
    end date of overall anomaly detection, and will finally return today's date if that
    is also not found.
    :return: end date for use with anomaly data output
    :rtype: datetime
    """

    end_date = None

    if kpi_info["is_static"]:
        end_date = kpi_info.get("static_params", {}).get("end_date", None)
        if end_date is not None:
            try:
                end_date = datetime.strptime(end_date, "%Y-%m-%d %H:%M:%S")
            except:  # noqa E722
                end_date = end_date + " 00:00:00"
                end_date = datetime.strptime(end_date, "%Y-%m-%d %H:%M:%S")

    hourly = kpi_info["anomaly_params"]["frequency"] == "H"

    # TODO: caused the non viewing of data post 00:00
    if end_date is None:
        end_date = get_anomaly_end_date(kpi_info["id"], hourly=hourly)

    if end_date is None:
        end_date = datetime.today()

    if not hourly:
        end_date = pd.to_datetime(end_date.date())
    else:
        end_date = pd.to_datetime(end_date)

    return end_date.to_pydatetime()


# --- anomaly params meta information --- #
ANOMALY_PARAMS_META = {
    "name": "anomaly_params",
    "fields": [
        {
            "name": "anomaly_period",
            "is_editable": False,
            "is_sensitive": False,
            "type": "integer",
        },
        {
            "name": "model_name",
            "is_editable": False,
            "is_sensitive": False,
            "type": "select",
            "options": [
                {
                    "value": key,
                    "name": value,
                }
                for key, value in MODEL_NAME_MAPPING.items()
            ],
        },
        {
            "name": "sensitivity",
            "is_editable": True,
            "is_sensitive": False,
            "type": "select",
            "options": [
                {
                    "value": "high",
                    "name": "High",
                },
                {
                    "value": "medium",
                    "name": "Medium",
                },
                {
                    "value": "low",
                    "name": "Low",
                },
            ],
        },
        {
            "name": "seasonality",
            "is_editable": False,
            "is_sensitive": False,
            "type": "multiselect",
            "options": [
                {
                    "value": "M",
                    "name": "Monthly",
                },
                {
                    "value": "W",
                    "name": "Weekly",
                },
                {
                    "value": "D",
                    "name": "Daily",
                },
            ],
        },
        {
            "name": "frequency",
            "is_editable": False,
            "is_sensitive": False,
            "type": "select",
            "options": [
                {
                    "value": "D",
                    "name": "Daily",
                },
                {
                    "value": "H",
                    "name": "Hourly",
                },
            ],
        },
        {
            "name": "scheduler_params_time",
            "is_editable": True,
            "is_sensitive": False,
            "type": "time",
        },
        {
            "name": "scheduler_frequency",
            "is_editable": False,
            "is_sensitive": False,
            "type": "select",
            "options": [
                {
                    "value": "D",
                    "name": "Daily",
                },
                {
                    "value": "H",
                    "name": "Hourly",
                },
            ],
        },
    ],
}


ANOMALY_PARAM_FIELDS = {
    "anomaly_period",
    "model_name",
    "sensitivity",
    "seasonality",
    "frequency",
    "scheduler_params_time",
    "scheduler_frequency",
    "run_optional",
}


DEFAULT_ANOMALY_PARAMS = {
    "anomaly_period": None,
    "frequency": None,
    "model_name": None,
    "seasonality": [],
    "sensitivity": None,
    # scheduler params
    "scheduler_params_time": "11:00:00",
    "scheduler_frequency": "D",
}


DEFAULT_STATUS: Dict[str, Any] = {
    "anomaly_status": None,
    "last_scheduled_time_anomaly": None,
    "last_scheduled_time_rca": None,
    "rca_status": None,
    "kpi_id": None,
}


# --- anomaly params helper functions --- #
# TODO: move default, meta and anomaly_params helpers to a class?


def anomaly_params_field_is_editable(field_name: str):
    for field in ANOMALY_PARAMS_META["fields"]:
        if field["name"] == field_name:
            return field["is_editable"]

    return True


def validate_partial_anomaly_params(
    anomaly_params: Dict[str, Any]
) -> Tuple[str, Dict[str, Any]]:
    """Check if given *partial* anomaly parameters have valid keys and values.
    Returns an error string. Empty string "" means the params are valid.
    Also returns the validated anomaly_params, with some conversions applied. This is undefined
    when the anomaly_params is not valid. The passed anomaly_params is modified in-place.
    """
    fields = ANOMALY_PARAM_FIELDS

    if fields.isdisjoint(set(anomaly_params.keys())):
        # we don't have any of the possible fields
        return (
            f"anomaly_params needs to have one of the following fields: {', '.join(fields)}",
            {},
        )

    extra_fields = anomaly_params.keys() - fields
    if extra_fields:
        # some unexpected fields. Return an explicit error instead of ignoring them.
        return (
            f"Got extra fields in anomaly_params: {', '.join(extra_fields)}",
            {k: v for k, v in anomaly_params.items() if k in fields},
        )

    # validate values of available fields
    # maybe there's declarative way to do this?

    # see the returned error messages for validations performed

    if "anomaly_period" in anomaly_params:
        anomaly_period = anomaly_params["anomaly_period"]

        if not isinstance(anomaly_period, int):
            return (
                f"anomaly_period must be an integer number. Got: {repr(anomaly_period)}"
                f" (of type: {type(anomaly_period).__name__})",
                anomaly_params,
            )

    def validate_frequency(frequency, field_name, frequency_types={"D", "H"}):
        if not isinstance(frequency, str):
            return (
                f"{field_name} must be a string, one of: {', '.join(frequency_types)}. Got: {frequency}",
                anomaly_params,
            )

        anomaly_params[field_name] = frequency

        if frequency not in frequency_types:
            return (
                f"{field_name} must be one of: {', '.join(frequency_types)}. Got: {frequency}",
                anomaly_params,
            )

        return "", anomaly_params

    if "frequency" in anomaly_params:
        frequency = anomaly_params["frequency"]

        err, anomaly_params = validate_frequency(frequency, "frequency")

        if err != "":
            return err, anomaly_params

    if "scheduler_frequency" in anomaly_params:
        frequency = anomaly_params["scheduler_frequency"]

        err, anomaly_params = validate_frequency(
            frequency, "scheduler_frequency", {"D", "H"}
        )

        if err != "":
            return err, anomaly_params

    sensitivity_types = {"high", "low", "medium"}
    if "sensitivity" in anomaly_params:
        sensitivity = anomaly_params["sensitivity"]

        if not isinstance(sensitivity, str):
            return (
                f"sensitivity must be a string, one of: {', '.join(sensitivity_types)}. Got: {sensitivity}",
                anomaly_params,
            )

        # we compare (and store) only lower case for this field
        sensitivity = sensitivity.lower()
        anomaly_params["sensitivity"] = sensitivity

        if sensitivity not in sensitivity_types:
            return (
                f"sensitivity must be one of: {', '.join(sensitivity_types)}. Got: {sensitivity}",
                anomaly_params,
            )

    if "seasonality" in anomaly_params:
        seasonality = anomaly_params["seasonality"]

        if not isinstance(seasonality, list):
            return (
                f"seasonality must be a list. Got: {repr(seasonality)}",
                anomaly_params,
            )

        seasonality_types = {"D", "M", "W"}
        for s in seasonality:

            if not isinstance(s, str):
                return (
                    f"All of the seasonalities must be a string, one of: {', '.join(seasonality_types)}. One of them was: {s}",
                    anomaly_params,
                )

            # no lower case for this since the expecetd values are upper case

            if s not in seasonality_types:
                return (
                    f"All of the seasonalities must one one of: {', '.join(seasonality_types)}. "
                    f"One of them was: {s}",
                    anomaly_params,
                )

    if "scheduler_params_time" in anomaly_params:
        err, time = validate_scheduled_time(anomaly_params["scheduler_params_time"])

        if err != "":
            return err, anomaly_params

        anomaly_params["scheduler_params_time"] = time

    if "run_optional" in anomaly_params:
        run_optional = anomaly_params["run_optional"]
        if not isinstance(run_optional, dict):
            err = (
                "The run_optional parameter must be a dictionary."
                f"Got {repr(run_optional)}"
            )
            return err, anomaly_params

        run_optional_types = {"overall", "subdim", "data_quality"}

        for option, choice in run_optional.items():
            if option not in run_optional_types:
                err = (
                    "Optional choices must be one of: "
                    f"{', '.join(run_optional_types)}. One of them was: "
                    f"{option}"
                )
                return err, anomaly_params
            if not isinstance(choice, bool):

                err = (
                    "Optional choice values must be of boolean type. The "
                    f"{repr(option)} field is not a boolean value"
                )

                return err, anomaly_params

    return "", anomaly_params


def check_dimensions(kpi: Kpi) -> bool:
    return kpi.dimensions is not None and kpi.dimensions


def update_anomaly_params(
    kpi: Kpi, new_anomaly_params: Dict[str, Any], run_anomaly=True, check_editable=False
) -> Tuple[str, Kpi]:
    """Update anomaly_params for the kpi with the given *partial* *validated* anomaly parameters.
    The new_anomaly_params must be validated using validate_partial_anomaly_params.
    run_anomaly is also set to True in the Kpi table, by default.
    If check_editable is set to True, only the editable fields are allowed to be updated.
    """
    fields = ANOMALY_PARAM_FIELDS

    anomaly_params: dict = kpi.anomaly_params or {}

    def is_editable(field_name: str, old_val, new_val):
        if not check_editable:
            return ""

        if not anomaly_params_field_is_editable(field_name):
            if old_val != new_val:
                return f"{field_name} is not editable. Old value: {old_val}, New value: {new_val}"

        return ""

    # update the non-nested fields directly
    # currently the only nested field is scheduler_params
    for field in (
        fields - {"scheduler_params_time", "scheduler_frequency"}
    ) & new_anomaly_params.keys():
        err = is_editable(field, anomaly_params.get(field), new_anomaly_params[field])
        if err != "":
            return err, kpi

        anomaly_params[field] = new_anomaly_params[field]

    if "scheduler_params_time" in new_anomaly_params:
        # TODO: use JSONB functions to update these, to avoid data races
        scheduler_params: Optional[dict] = kpi.scheduler_params

        if scheduler_params is None:
            scheduler_params = {}

        err = is_editable(
            "scheduler_params_time",
            scheduler_params.get("time"),
            new_anomaly_params["scheduler_params_time"],
        )
        if err != "":
            return err, kpi

        scheduler_params["time"] = new_anomaly_params["scheduler_params_time"]

        kpi.scheduler_params = scheduler_params
        flag_modified(kpi, "scheduler_params")

    if "scheduler_frequency" in new_anomaly_params:
        # TODO: use JSONB functions to update these, to avoid data races
        scheduler_params: Optional[dict] = kpi.scheduler_params

        if scheduler_params is None:
            scheduler_params = {}

        err = is_editable(
            "scheduler_frequency",
            scheduler_params.get("scheduler_frequency"),
            new_anomaly_params["scheduler_frequency"],
        )
        if err != "":
            return err, kpi

        scheduler_params["scheduler_frequency"] = new_anomaly_params[
            "scheduler_frequency"
        ]

        kpi.scheduler_params = scheduler_params
        flag_modified(kpi, "scheduler_params")

    if not check_dimensions(kpi):
        anomaly_params["run_optional"] = {
            "data_quality": True,
            "overall": True,
            "subdim": False,
        }

    flag_modified(kpi, "anomaly_params")
    new_kpi = cast(
        Kpi,
        kpi.update(commit=True, anomaly_params=anomaly_params, run_anomaly=run_anomaly),
    )

    return "", new_kpi


def get_anomaly_params_dict(kpi: Kpi):
    anomaly_params = DEFAULT_ANOMALY_PARAMS.copy()

    if kpi.anomaly_params is None:
        return anomaly_params

    kpi_dict = kpi.as_dict

    anomaly_params_db = kpi_dict["anomaly_params"]
    scheduler_params_db = kpi_dict.get("scheduler_params")

    # FIXME: temporary sanitation
    if "period" in anomaly_params_db and "anomaly_period" not in anomaly_params_db:
        anomaly_params_db["anomaly_period"] = anomaly_params_db["period"]
    if "ts_frequency" in anomaly_params_db and "frequency" not in anomaly_params_db:
        anomaly_params_db["frequency"] = anomaly_params_db["ts_frequency"]

    anomaly_params.update(
        {k: v for k, v in anomaly_params_db.items() if k in ANOMALY_PARAM_FIELDS}
    )

    if scheduler_params_db is not None:
        anomaly_params.update(
            {k: v for k, v in scheduler_params_db.items() if k in ANOMALY_PARAM_FIELDS}
        )

        anomaly_params["scheduler_params_time"] = scheduler_params_db.get(
            "time", DEFAULT_ANOMALY_PARAMS["scheduler_params_time"]
        )

    return anomaly_params


def validate_scheduled_time(time):
    if not isinstance(time, str):
        return f"time must be a string. Got: {type(time).__name__}", time

    times = time.split(":")

    err_msg = "time must be in the format HH:MM:SS"

    if len(times) != 3:
        return f"{err_msg}. Got: {time}", time

    hour, minute, second = times

    if not hour.isdigit() or not minute.isdigit() or not second.isdigit():
        return (
            f"hour, minute, second must be numbers. Got: {hour}, {minute}, {second}",
            time,
        )

    hour = int(hour)

    if hour < 0 or hour > 23:
        return (f"hour must be between 0 and 23 (inclusive). Got: {hour}", time)

    minute, second = int(minute), int(second)

    if minute < 0 or minute > 60:
        return (f"minute must be between 0 and 60 (inclusive). Got: {minute}", time)

    if second < 0 or second > 60:
        return (f"second must be between 0 and 60 (inclusive). Got: {second}", time)

    return "", time


def get_anomaly_end_date(kpi_id: int, hourly: bool) -> datetime:
    anomaly_end_date = None

    anomaly_end_date_data = (
        AnomalyDataOutput.query.filter(
            (AnomalyDataOutput.kpi_id == kpi_id)
            & (AnomalyDataOutput.anomaly_type == "overall")
        )
        .order_by(AnomalyDataOutput.data_datetime.desc())
        .first()
    )

    try:
        anomaly_end_date = anomaly_end_date_data.as_dict["data_datetime"]
        if hourly:
            anomaly_end_date = pd.to_datetime(anomaly_end_date)
        else:
            anomaly_end_date = pd.to_datetime(anomaly_end_date.date())
        anomaly_end_date = anomaly_end_date.to_pydatetime()
    except Exception as err:
        current_app.logger.info(f"Error Found: {err}")

    return anomaly_end_date


def get_anomaly_graph_x_lims(end_date: date, period: int, hourly: bool) -> List[int]:
    start_date = end_date - timedelta(days=period)
    start_date = start_date.timetuple()
    if hourly:
        end_date = (end_date + timedelta(hours=12)).timetuple()
    else:
        end_date = (end_date + timedelta(days=1)).timetuple()
    return [time.mktime(start_date), time.mktime(end_date)]<|MERGE_RESOLUTION|>--- conflicted
+++ resolved
@@ -1,18 +1,14 @@
 # -*- coding: utf-8 -*-
 """anomaly data view."""
 import time
-<<<<<<< HEAD
 import io
 import csv
+from datetime import date, datetime, timedelta
 from typing import Any, Dict, List, Optional, Tuple, cast
 
 from flask import Blueprint, current_app, jsonify, request, send_file
 from sqlalchemy import func, delete
-=======
-from datetime import date, datetime, timedelta
-from typing import Any, Dict, List, Optional, Tuple, cast
-
->>>>>>> ab9dbd2b
+
 import pandas as pd
 from flask import Blueprint, current_app, jsonify, request
 from sqlalchemy import delete, func
