--- conflicted
+++ resolved
@@ -394,14 +394,6 @@
         end_date = datetime.today()
 
     return end_date
-
-
-def get_anomaly_end_date(kpi_id: int):
-    anomaly_end_date = AnomalyDataOutput.query.filter(
-            AnomalyDataOutput.kpi_id == kpi_id
-        ).order_by(AnomalyDataOutput.data_datetime.desc()).first()
-    print(anomaly_end_date.as_dict['data_datetime'])
-    return anomaly_end_date.as_dict['data_datetime']
 
 
 # --- anomaly params meta information --- #
@@ -811,7 +803,19 @@
 
     hour = int(hour)
 
-<<<<<<< HEAD
+    if hour < 0 or hour > 23:
+        return (f"hour must be between 0 and 23 (inclusive). Got: {hour}", time)
+
+    minute, second = int(minute), int(second)
+
+    if minute < 0 or minute > 60:
+        return (f"minute must be between 0 and 60 (inclusive). Got: {minute}", time)
+
+    if second < 0 or second > 60:
+        return (f"second must be between 0 and 60 (inclusive). Got: {second}", time)
+
+    return "", time
+
 def get_anomaly_end_date(kpi_id: int):
     anomaly_end_date = AnomalyDataOutput.query.filter(
             AnomalyDataOutput.kpi_id == kpi_id
@@ -824,18 +828,4 @@
     except Exception as err:
         current_app.logger.info(f"Error Found: {err}")
 
-    return anomaly_end_date
-=======
-    if hour < 0 or hour > 23:
-        return (f"hour must be between 0 and 23 (inclusive). Got: {hour}", time)
-
-    minute, second = int(minute), int(second)
-
-    if minute < 0 or minute > 60:
-        return (f"minute must be between 0 and 60 (inclusive). Got: {minute}", time)
-
-    if second < 0 or second > 60:
-        return (f"second must be between 0 and 60 (inclusive). Got: {second}", time)
-
-    return "", time
->>>>>>> 33072965
+    return anomaly_end_date