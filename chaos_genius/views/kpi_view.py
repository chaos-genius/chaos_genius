--- conflicted
+++ resolved
@@ -19,14 +19,11 @@
 
 from chaos_genius.core.rca import RootCauseAnalysis
 from chaos_genius.connectors.base_connector import get_df_from_db_uri
-<<<<<<< HEAD
 from chaos_genius.databases.models.kpi_model import Kpi
 from chaos_genius.databases.models.data_source_model import DataSource
 from chaos_genius.databases.models.rca_data_model import RcaData
 from chaos_genius.extensions import cache, db
-=======
 from chaos_genius.databases.db_utils import chech_editable_field
->>>>>>> cd98558f
 
 
 blueprint = Blueprint("api_kpi", __name__)
@@ -38,31 +35,8 @@
     current_app.logger.info("kpi list")
     # Handle logging in
     if request.method == 'POST':
-<<<<<<< HEAD
         if not request.is_json:
             return jsonify({"error": "The request payload is not in JSON format"})
-=======
-        if request.is_json:
-            # TODO: Add the backend validation
-            data = request.get_json()
-            new_kpi = Kpi(
-                name=data.get('name'),
-                is_certified=data.get('is_certified'),
-                data_source=data.get('data_source'),
-                kpi_type=data.get('dataset_type'),
-                kpi_query=data.get('kpi_query'),
-                table_name=data.get('table_name'),
-                metric=data.get('metric'),
-                aggregation=data.get('aggregation'),
-                datetime_column=data.get('datetime_column'),
-                filters=data.get('filters'),
-                dimensions=data.get('dimensions')
-            )
-            new_kpi.save(commit=True)
-            return jsonify({"message": f"KPI {new_kpi.name} has been created successfully.", "status": "success"})
-        else:
-            return jsonify({"error": "The request payload is not in JSON format", "status": "failure"})
->>>>>>> cd98558f
 
         # TODO: Add the backend validation
         data = request.get_json()
@@ -80,7 +54,8 @@
             dimensions=data.get('dimensions')
         )
         new_kpi.save(commit=True)
-        return jsonify({"message": f"DataSource {new_kpi.name} has been created successfully."})
+        return jsonify({"message": f"KPI {new_kpi.name} has been created successfully.", "status": "success"})
+        
     elif request.method == 'GET':
         results = db.session.query(Kpi, DataSource) \
             .join(DataSource, Kpi.data_source == DataSource.id) \
@@ -97,8 +72,6 @@
         return jsonify({"count": len(kpis), "data": kpis})
 
 
-<<<<<<< HEAD
-=======
 @blueprint.route("/<int:kpi_id>/disable", methods=["GET"])
 def disable_kpi(kpi_id):
     status, message = "", ""
@@ -117,7 +90,6 @@
     return jsonify({"message": message, "status": status})
 
 
->>>>>>> cd98558f
 @blueprint.route("/<int:kpi_id>/get-dimensions", methods=["GET"])
 @cache.memoize(timeout=30000)
 def kpi_get_dimensions(kpi_id):
