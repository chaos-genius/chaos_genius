--- conflicted
+++ resolved
@@ -86,12 +86,8 @@
     ports:
       - "8080:8080"
     environment:
-<<<<<<< HEAD
-            - REACT_APP_BASE_URL=
-=======
-      - REACT_APP_BASE_URL=chaosgenius-server:5000
+      - REACT_APP_BASE_URL=${REACT_APP_BASE_URL}
       - REACT_APP_DISABLE_TELEMETRY=${REACT_APP_DISABLE_TELEMETRY}
->>>>>>> 2c2794c8
     depends_on:
       - chaosgenius-server
 
