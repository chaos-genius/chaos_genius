--- conflicted
+++ resolved
@@ -81,7 +81,6 @@
           </tr>
         </thead>
         <tbody>
-<<<<<<< HEAD
           {alertData && alertData.length !== 0
             ? alertData.map((alert) => {
                 return (
@@ -101,32 +100,9 @@
                             className="form-check-input"
                             type="checkbox"
                             id="removeoverlap"
-                            defaultChecked={alert.active}
+                            checked={alert.active}
                           />
                         </div>
-=======
-          {alertData && alertData.length !== 0 ? (
-            alertData.map((alert) => {
-              return (
-                <tr>
-                  <td>{alert.alert_name || '-'}</td>
-                  <td className="date-column-formated">
-                    {alert.alert_type || '-'}
-                  </td>
-                  <td className="date-column-formated">
-                    {formatDate(alert.last_sync) || '-'}
-                  </td>
-                  <td>
-                    <div className="alert-status">
-                      <label>{alert.active ? 'Active' : 'InActive'}</label>
-                      <div className="form-check form-switch">
-                        <input
-                          className="form-check-input"
-                          type="checkbox"
-                          id="removeoverlap"
-                          checked={alert.active}
-                        />
->>>>>>> 7507f4a1
                       </div>
                     </td>
                     {/* <td>{alert.severity_cutoff_score || '-'}</td> */}
