import React, { useEffect, useState } from 'react';
import Select from 'react-select';
import '../../assets/styles/addform.scss';
import Play from '../../assets/images/play.svg';
import PlayDisable from '../../assets/images/play-disable.svg';
import Success from '../../assets/images/success.svg';
import Fail from '../../assets/images/fail.svg';
import GoogleSheet from '../../assets/images/googlesheets.svg';
import Postgre from '../../assets/images/postgre.svg';
import GoogleAnalytics from '../../assets/images/googleanalytics.svg';
import Amplitude from '../../assets/images/amplitude.svg';
import MySQL from '../../assets/images/mysql.svg';
import {
  createDataSource,
  getConnectionType,
  testDatasourceConnection
} from '../../redux/actions';
import { useDispatch, useSelector } from 'react-redux';
import { renderTextFields } from './Formhelper';

const customSingleValue = ({ data }) => (
  <div className="input-select">
    <div className="input-select__single-value">
      {data.icon && <span className="input-select__icon">{data.icon}</span>}
      <span>{data.label}</span>
    </div>
  </div>
);

const DataSourceForm = () => {
  const dispatch = useDispatch();

  const [option, setOption] = useState([]);
  const [selectedDatasource, setSelectedDatasource] = useState();
  const [sourceDefinitionId, setSourceDefinitionId] = useState('');
  const [connectionName, setConnectionName] = useState('');
  const [dsFormData, setDsFormData] = useState({});
  const [error, setError] = useState('');
  const [formError, setFormError] = useState({});
<<<<<<< HEAD

  const { isLoading, connectionType, testLoading, testConnectionResponse } =
    useSelector((state) => state.dataSource);
=======
  const [status, setStatus] = useState('');
  const {
    isLoading,
    connectionType,
    testLoading,
    testConnectionResponse
  } = useSelector((state) => state.dataSource);
>>>>>>> 60ed70e9

  useEffect(() => {
    dispatchGetConnectionType();
    // eslint-disable-next-line react-hooks/exhaustive-deps
  }, [dispatch]);

  const dispatchGetConnectionType = () => {
    dispatch(getConnectionType());
  };

  useEffect(() => {
    const fetchData = () => {
      var arr = [];
      connectionType.map((item) => {
        return arr.push({
          value: item,
          label: (
            <div className="optionlabel">
              <img
                src={
                  item.name === 'Google Analytics'
                    ? GoogleAnalytics
                    : item.name === 'Postgres'
                    ? Postgre
                    : item.name === 'Google Sheets'
                    ? GoogleSheet
                    : item.name === 'MySQL'
                    ? MySQL
                    : item.name === 'Amplitude'
                    ? Amplitude
                    : ''
                }
                alt="datasource"
              />
              {item.name}
            </div>
          )
        });
      });
      setOption(arr);
    };
    if (connectionType && connectionType.length !== 0) {
      fetchData();
    }
  }, [connectionType]);

  const handleInputChange = (key, e) => {
    setDsFormData((prev) => {
      return {
        ...prev,
        [key]: e.target.value
      };
    });
    setFormError([]);
  };

  useEffect(() => {
    if (testConnectionResponse !== undefined) {
      setStatus(testConnectionResponse);
    }
  }, [testConnectionResponse]);
  const handleCheckboxChange = (key, e) => {
    setDsFormData((prev) => {
      return {
        ...prev,
        [key]: e.target.checked
      };
    });
  };

  const testConnection = () => {
    const { connectionSpecification } = selectedDatasource.value;
    const { required } = connectionSpecification;
    var newobj = { ...formError };
    if (Object.keys(required).length > 0) {
      required.map((obj) => {
        const errorText = dsFormData[obj];
        if (!errorText) {
          newobj[obj] = 'Please enter  ' + obj;
        }
        return newobj;
      });
      setFormError(newobj);
    }
    if (connectionName === '') {
      setError('Please enter connection name');
    }
    if (Object.keys(newobj).length === 0 && connectionName !== '') {
      checkTestConnection();
    }
  };

  const checkTestConnection = () => {
    const payload = {
      connectionConfiguration: dsFormData,
      sourceDefinitionId: sourceDefinitionId
    };
    dispatch(testDatasourceConnection(payload));
  };

  const saveDataSource = () => {
    const { connectionSpecification } = selectedDatasource.value;
    const { required } = connectionSpecification;
    var newobj = { ...formError };
    if (Object.keys(required).length > 0) {
      required.map((obj) => {
        const errorText = dsFormData[obj];
        if (!errorText) {
          newobj[obj] = 'Please enter' + obj;
        }
        return newobj;
      });
      setFormError(newobj);
    }
    if (connectionName === '') {
      setError('Please enter connection name');
    }
    if (Object.keys(newobj).length === 0 && connectionName !== '') {
      const payload = {
        connection_type: selectedDatasource.value.name,
        name: connectionName,
        sourceForm: {
          connectionConfiguration: dsFormData,
          sourceDefinitionId: sourceDefinitionId
        }
      };
      dispatch(createDataSource(payload));
    }
  };

  if (isLoading) {
    return (
      <div className="loader">
        <div className="loading-text">
          <p>loading</p>
          <span></span>
        </div>
      </div>
    );
  } else {
    return (
      <div>
        <div className="form-group">
          <label>Connection Name</label>
          <input
            type="text"
            className="form-control"
            placeholder="Enter Connection Name"
            value={connectionName}
            onChange={(e) => {
              setConnectionName(e.target.value);
              setError('');
            }}
          />
          {error && (
            <div className="connection__fail">
              <p>{error}</p>
            </div>
          )}
        </div>
        <div className="form-group">
          <label>Select Data Source*</label>
          <Select
            options={option}
            classNamePrefix="selectcategory"
            onChange={(e) => {
              setSelectedDatasource(e);
              setConnectionName('');
              setError('');
              setFormError([]);
              setSourceDefinitionId(e.value.sourceDefinitionId);
              setDsFormData({});
              setStatus('');
            }}
            components={{ SingleValue: customSingleValue }}
          />
        </div>

        {selectedDatasource &&
          selectedDatasource !== undefined &&
          Object.keys(selectedDatasource.value).length > 0 &&
          renderTextFields(
            selectedDatasource.value,
            handleInputChange,
            handleCheckboxChange,
            dsFormData,
            formError
          )}
        {/* for Google Sheet */}
        {/*Paste here*/}
        {/* end of Google Analytics */}
        {/* test connection sucess message */}
        {testConnectionResponse &&
          testConnectionResponse?.status === 'success' && (
            <div className="connection__success">
              <p>
                <img src={Success} alt="Success" />
                Test Connection Success
              </p>
            </div>
          )}
        {/* test connection fail message */}
        {status && status?.status === 'failed' && (
          <div className="connection__fail">
            <p>
              <img src={Fail} alt="Fail" />
              Test Connection Failed
            </p>
          </div>
        )}
        <div className="form-action">
          {status && status?.status === 'success' && (
            <button
              className="btn black-button"
              onClick={() => {
                saveDataSource();
              }}>
              <span>Add Data Source</span>
            </button>
          )}
          <button
            className="btn black-button"
            type={'submit'}
            disabled={selectedDatasource !== undefined ? false : true}
            onClick={() => testConnection()}>
            {testLoading ? (
              <>
                <div className="spinner-border">
                  <span className="visually-hidden">Loading...</span>
                </div>
                <span>Loading...</span>
              </>
            ) : (
              <>
                <img
                  src={selectedDatasource !== undefined ? Play : PlayDisable}
                  alt="Play"
                />
                <span>Test Connection</span>
              </>
            )}
          </button>
        </div>
      </div>
    );
  }
};

export default DataSourceForm;<|MERGE_RESOLUTION|>--- conflicted
+++ resolved
@@ -37,11 +37,6 @@
   const [dsFormData, setDsFormData] = useState({});
   const [error, setError] = useState('');
   const [formError, setFormError] = useState({});
-<<<<<<< HEAD
-
-  const { isLoading, connectionType, testLoading, testConnectionResponse } =
-    useSelector((state) => state.dataSource);
-=======
   const [status, setStatus] = useState('');
   const {
     isLoading,
@@ -49,7 +44,6 @@
     testLoading,
     testConnectionResponse
   } = useSelector((state) => state.dataSource);
->>>>>>> 60ed70e9
 
   useEffect(() => {
     dispatchGetConnectionType();
