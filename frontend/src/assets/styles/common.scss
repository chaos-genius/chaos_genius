--- conflicted
+++ resolved
@@ -1186,10 +1186,6 @@
     margin-top: 11px;
   }
 }
-<<<<<<< HEAD
-.deepdrill-drilldown-empty {
-  height: 260px;
-=======
 .anomaly-drilldown-empty {
   min-height: 300px;
   display: flex;
@@ -1197,7 +1193,6 @@
   justify-content: center;
 }
 .anomaly-empty-state {
->>>>>>> 8da8f32a
   .empty-state-image {
     width: 202px;
     height: 104px;
