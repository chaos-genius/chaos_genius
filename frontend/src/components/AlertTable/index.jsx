import React, { useState } from 'react';
import { Link } from 'react-router-dom';
import Modal from 'react-modal';
import { useDispatch } from 'react-redux';

import '../../assets/styles/table.scss';
import './alerttable.scss';
import Slack from '../../assets/images/table/slack.svg';
import Asana from '../../assets/images/table/asana.svg';
import Datadog from '../../assets/images/table/datadog.svg';
import Email from '../../assets/images/table/email.svg';
import Noresult from '../Noresult';
import More from '../../assets/images/more.svg';
import Moreactive from '../../assets/images/more-active.svg';
import Edit from '../../assets/images/edit.svg';
import EditActive from '../../assets/images/datasourceedit-active.svg';
import DeleteActive from '../../assets/images/delete-active.svg';
import Close from '../../assets/images/close.svg';
import { formatDateTime } from '../../utils/date-helper';

import Pagination from '../Pagination';

import store from '../../redux/store';
import {
  kpiAlertDisable,
  kpiAlertEnable,
  kpiAlertDeleteById
} from '../../redux/actions';
import { CustomTooltip } from '../../utils/tooltip-helper';

const RESET_ENABLE_DISABLE_DATA = {
  type: 'RESET_ENABLE_DISABLE_DATA'
};

const RESET_DELETE_DATA = {
  type: 'RESET_DELETE_DATA'
};

<<<<<<< HEAD
const AlertTable = ({ alertData, alertSearch, customToast }) => {
=======
const AlertTable = ({
  alertData,
  alertSearch,
  setPgInfo,
  pagination,
  pgInfo
}) => {
>>>>>>> 2e7448ed
  const dispatch = useDispatch();

  const [isOpen, setIsOpen] = useState(false);
  const [data, setData] = useState({});

  const closeModal = () => {
    setIsOpen(false);
  };

  const onDelete = (data) => {
    setData(data);
    setIsOpen(true);
  };

  const onDeleteConfirmation = (id) => {
    store.dispatch(RESET_DELETE_DATA);
    dispatch(kpiAlertDeleteById(id, customToast));
    setIsOpen(false);
  };

  const handleBtnClick = (e) => {
    setPgInfo({ ...pgInfo, page: e });
  };

  const handleSelectClick = (e) => {
    setPgInfo({ ...pgInfo, page: 1, per_page: e.target.value });
  };

  const onChecking = (alert) => {
    store.dispatch(RESET_ENABLE_DISABLE_DATA);
    store.dispatch({
      type: 'CHANGING_ALERT',
      data: { id: alert?.id, toggle: alert?.active }
    });
    if (alert.active === true) {
      onDisable(alert.id);
    } else if (alert.active === false) {
      onEnable(alert.id);
    }
  };

  const onDisable = (id) => {
    dispatch(kpiAlertDisable(id));
  };

  const onEnable = (id) => {
    dispatch(kpiAlertEnable(id));
  };

  return (
    <>
      <table className="table">
        <thead>
          <tr>
            <th>Alert Name</th>
            <th>Alert Type</th>
            <th>Last Modified</th>
            <th>Status</th>
            {/* <th className="cursor-pointer">
              Triggered */}
            {/* <img src={Rectangle} alt="down arrow" /> */}
            {/* </th> */}
            <th>Channel</th>
            <th></th>
          </tr>
        </thead>
        <tbody>
          {alertData && alertData.length !== 0
            ? alertData.map((alert, index) => {
                return (
                  <tr key={index}>
                    <td className="name-tooltip">
                      <span>{CustomTooltip(alert.alert_name)}</span>
                    </td>

                    <td className="date-column-formated">
                      {alert.alert_type || '-'}
                    </td>
                    <td className="date-column-formated">
                      {formatDateTime(alert.created_at, true) || '-'}
                    </td>
                    <td>
                      <div className="alert-status">
                        <label>{alert.active ? 'Active' : 'Inactive'}</label>
                        <div className="form-check form-switch">
                          <input
                            className="form-check-input"
                            type="checkbox"
                            id="removeoverlap"
                            checked={alert.active}
                            onChange={() => onChecking(alert)}
                          />
                        </div>
                      </div>
                    </td>
                    {/* <td>{alert.severity_cutoff_score || '-'}</td> */}
                    <td>
                      <div className="table-actions">
                        <div className="table-action-icon">
                          <img
                            src={
                              alert.alert_channel === 'slack'
                                ? Slack
                                : alert.alert_channel === 'email'
                                ? Email
                                : alert.alert_channel === 'asana'
                                ? Asana
                                : Datadog
                            }
                            alt={alert.alert_channel}
                          />
                        </div>
                      </div>
                    </td>
                    <td>
                      <div className={' more-dropdown dropdown '}>
                        <div
                          data-bs-toggle="dropdown"
                          aria-expanded="false"
                          aria-haspopup="true">
                          <img
                            src={More}
                            alt="More"
                            className="moreoption"
                            data-bs-toggle="tooltip"
                            data-bs-placement="bottom"
                            title="Actions"
                          />
                          <img
                            src={Moreactive}
                            alt="More"
                            className="moreoption-active"
                            data-bs-toggle="tooltip"
                            data-bs-placement="bottom"
                            title="Actions"
                          />
                        </div>
                        <ul className="dropdown-menu ">
                          <Link
                            to={
                              alert.alert_type === 'KPI Alert'
                                ? `/alerts/edit/kpi-alert/${alert.id}`
                                : `/alerts/edit/event-alert/${alert.id}`
                            }>
                            <li>
                              <img
                                src={Edit}
                                alt="Edit"
                                className="action-disable"
                              />
                              <img
                                src={EditActive}
                                alt="Edit"
                                className="action-active"
                              />
                              Edit
                            </li>
                          </Link>
                          <li
                            className="delete-item"
                            onClick={() => onDelete(alert)}>
                            <img src={DeleteActive} alt="Delete" />
                            Delete
                          </li>
                        </ul>
                      </div>
                    </td>
                  </tr>
                );
              })
            : alertData !== '' && (
                <tr className="empty-table">
                  <td colSpan={6}>
                    <Noresult text={alertSearch} title="Alerts" />
                  </td>
                </tr>
              )}
        </tbody>
      </table>
      {pagination && alertData && alertData.length !== 0 && (
        <Pagination
          handleBtnClick={handleBtnClick}
          pagination={pagination}
          pgInfo={pgInfo}
          handleSelectClick={handleSelectClick}
        />
      )}
      <Modal
        portalClassName="deletemodal"
        isOpen={isOpen}
        shouldCloseOnOverlayClick={false}
        className="deleteModal">
        <div className="modal-close">
          <img src={Close} alt="Close" onClick={closeModal} />
        </div>
        <div className="modal-body">
          <div className="modal-contents">
            <h3>Delete {data?.alert_name} ?</h3>
            <p>Are you sure you want to delete </p>
            <div className="next-step-navigate">
              <button className="btn white-button" onClick={closeModal}>
                <span>Cancel</span>
              </button>
              <button
                className="btn black-button"
                onClick={() => onDeleteConfirmation(data.id)}>
                <span>Delete</span>
              </button>
            </div>
          </div>
        </div>
      </Modal>
    </>
  );
};

export default AlertTable;<|MERGE_RESOLUTION|>--- conflicted
+++ resolved
@@ -36,17 +36,14 @@
   type: 'RESET_DELETE_DATA'
 };
 
-<<<<<<< HEAD
-const AlertTable = ({ alertData, alertSearch, customToast }) => {
-=======
 const AlertTable = ({
   alertData,
   alertSearch,
   setPgInfo,
   pagination,
-  pgInfo
+  pgInfo,
+  customToast
 }) => {
->>>>>>> 2e7448ed
   const dispatch = useDispatch();
 
   const [isOpen, setIsOpen] = useState(false);
