--- conflicted
+++ resolved
@@ -15,12 +15,9 @@
 import EmptyAnomalyDrilldown from '../EmptyDrillDown';
 import { formatDateTime, getTimezone } from '../../utils/date-helper';
 import { HRNumbers } from '../../utils/Formatting/Numbers/humanReadableNumberFormatter';
-<<<<<<< HEAD
 import { useToast } from 'react-toast-wnm';
 import { CustomContent, CustomActions } from '../../utils/toast-helper';
-=======
 import subdimFilterImage from '../../assets/images/subdim_filter.svg';
->>>>>>> b42428cb
 import './anomaly.scss';
 
 import deepDrillGif from '../../assets/Animations/PH_Animation.gif';
@@ -63,7 +60,6 @@
 };
 
 const Anomaly = ({ kpi, anomalystatus, dashboard }) => {
-<<<<<<< HEAD
   const toast = useToast();
   const customToast = (data) => {
     const { type, header, description } = data;
@@ -92,10 +88,8 @@
       )
     });
   };
-=======
   const location = useLocation();
   const query = new URLSearchParams(location.search);
->>>>>>> b42428cb
   const dispatch = useDispatch();
   const history = useHistory();
   const [chartData, setChartData] = useState([]);
@@ -119,14 +113,6 @@
   const [valueOptions, setValueOptions] = useState([]);
 
   const idRef = useRef(0);
-
-  const handleRetrain = () => {
-    dispatch(setRetrain(kpi));
-  };
-
-  const handleDownloadClick = () => {
-    dispatch(anomalyDownloadCsv(kpi));
-  };
 
   const handleDimensionChange = (e) => {
     let params = new URLSearchParams();
@@ -551,7 +537,6 @@
     }
   };
 
-<<<<<<< HEAD
   const handleRetrain = () => {
     dispatch(setRetrain(kpi, customToast));
   };
@@ -560,35 +545,6 @@
     dispatch(anomalyDownloadCsv(kpi));
   };
 
-=======
-  const customToast = (data) => {
-    const { type, header, description } = data;
-    toast({
-      autoDismiss: true,
-      enableAnimation: true,
-      delay: type === 'success' ? '5000' : '30000',
-      backgroundColor: type === 'success' ? '#effaf5' : '#FEF6F5',
-      borderRadius: '6px',
-      color: '#222222',
-      position: 'bottom-right',
-      minWidth: '240px',
-      width: 'auto',
-      boxShadow: '4px 6px 32px -2px rgba(226, 226, 234, 0.24)',
-      padding: '17px 14px',
-      height: 'auto',
-      border: type === 'success' ? '1px solid #60ca9a' : '1px solid #FEF6F5',
-      type: type,
-      actions: <CustomActions />,
-      content: (
-        <CustomContent
-          header={header}
-          description={description}
-          failed={type === 'success' ? false : true}
-        />
-      )
-    });
-  };
->>>>>>> b42428cb
   return (
     <>
       {retrainOn === true || anomalStatusInfo === true ? (
