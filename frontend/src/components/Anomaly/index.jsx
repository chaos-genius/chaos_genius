import React, { useEffect, useState, useRef } from 'react';
import { useSelector, useDispatch } from 'react-redux';
import { useHistory, useLocation } from 'react-router-dom';
import Select from 'react-select';
import Highcharts from 'highcharts';
import HighchartsReact from 'highcharts-react-official';
import highchartsMore from 'highcharts/highcharts-more';

import Toparrow from '../../assets/images/toparrow.svg';
import Refresh from '../../assets/images/refresh.svg';
import download from '../../assets/images/Download.svg';
import Anomalygraph from '../Anomalygraph';
import Noresult from '../Noresult';
import AnomalyEmptyState from '../AnomalyEmptyState';
import EmptyAnomalyDrilldown from '../EmptyDrillDown';
import { formatDateTime, getTimezone } from '../../utils/date-helper';
import { HRNumbers } from '../../utils/Formatting/Numbers/humanReadableNumberFormatter';
import { useToast } from 'react-toast-wnm';
import { CustomContent, CustomActions } from '../../utils/toast-helper';
import subdimFilterImage from '../../assets/images/subdim_filter.svg';
import './anomaly.scss';

import deepDrillGif from '../../assets/Animations/PH_Animation.gif';

import {
  anomalyDetection,
  anomalyDrilldown,
  getAnomalyQualityData,
  setRetrain
} from '../../redux/actions';
import store from '../../redux/store';

import { downloadCsv } from '../../utils/download-helper';
import { anomalyDownloadCsv } from '../../redux/actions/Anomaly';

highchartsMore(Highcharts);
Highcharts.setOptions({
  time: {
    timezone: getTimezone()
  }
});

const RESET_ACTION = {
  type: 'RESET'
};

const RESET = {
  type: 'RESET_DRILL'
};

const RESET_CSV = {
  type: 'RESET_CSV'
};

const customStyles = {
  container: (provided) => ({
    ...provided,
    width: 140
  })
};

const Anomaly = ({ kpi, anomalystatus, dashboard }) => {
  const toast = useToast();
  const customToast = (data) => {
    const { type, header, description } = data;
    toast({
      autoDismiss: true,
      enableAnimation: true,
      delay: type === 'success' ? '5000' : '30000',
      backgroundColor: type === 'success' ? '#effaf5' : '#FEF6F5',
      borderRadius: '6px',
      color: '#222222',
      position: 'bottom-right',
      minWidth: '240px',
      width: 'auto',
      boxShadow: '4px 6px 32px -2px rgba(226, 226, 234, 0.24)',
      padding: '17px 14px',
      height: 'auto',
      border: type === 'success' ? '1px solid #60ca9a' : '1px solid #FEF6F5',
      type: type,
      actions: <CustomActions />,
      content: (
        <CustomContent
          header={header}
          description={description}
          failed={type === 'success' ? false : true}
        />
      )
    });
  };
  const location = useLocation();
  const query = new URLSearchParams(location.search);
  const dispatch = useDispatch();
  const history = useHistory();
  const [chartData, setChartData] = useState([]);
  const [retrainOn, setRetrainOn] = useState(false);
  const [drilldownCollapse, setDrilldownCollapse] = useState(true);
  const [anomalStatusInfo, setAnomalyStatusInfo] = useState(false);
  const [dimension, setDimension] = useState(
    query.getAll('dimension')?.length > 0
      ? {
          value: query.getAll('dimension')[0],
          label: query.getAll('dimension')[0]
        }
      : null
  );
  const [value, setValue] = useState(
    query.getAll('value')?.length > 0
      ? { value: query.getAll('value')[0], label: query.getAll('value')[0] }
      : null
  );
  const [dimensionOptions, setDimensionOptions] = useState([]);
  const [valueOptions, setValueOptions] = useState([]);

  const idRef = useRef(0);

<<<<<<< HEAD
=======
  const handleRetrain = () => {
    dispatch(setRetrain(kpi));
  };

  const handleDownloadClick = () => {
    const params =
      dimension?.value && value?.value !== undefined && value?.value !== null
        ? { dimension: dimension?.value, value: value?.value }
        : {};
    dispatch(anomalyDownloadCsv(kpi, params));
  };

>>>>>>> 8f1b7e95
  const handleDimensionChange = (e) => {
    let params = new URLSearchParams();
    params.append('dimension', e.value);
    history.push({
      pathname: kpi,
      search: '?' + params.toString()
    });
    setDimension(e);
    if (anomalyDetectionData && anomalyDetectionData.dimensions_values) {
      const dimensionIndex = anomalyDetectionData.dimensions_values?.findIndex(
        (dimensionItem) => {
          return e.value.toString() === dimensionItem.value.toString();
        }
      );
      if (dimensionIndex >= 0) {
        setValueOptions(
          anomalyDetectionData.dimensions_values[dimensionIndex]
            .subdim_value_options
        );
      }
    }
    setValue(null);
  };

  const handleValueChange = (e) => {
    setValue(e);
    let params = new URLSearchParams();
    params.append('dimension', dimension?.value);
    params.append('value', e.value);
    history.push({
      pathname: kpi,
      search: '?' + params.toString()
    });
    store.dispatch(RESET_ACTION);
    let dimFilterObj = undefined;
    if (dimension && e) {
      dimFilterObj = { dimension: dimension.value, value: e.value };
    }
    dispatch(anomalyDetection(kpi, dimFilterObj));
  };

  const clearSubdimFilters = () => {
    setDimension(null);
    setValue(null);
    setValueOptions(null);
    const params = new URLSearchParams(location.search);
    params?.delete('dimension');
    params?.delete('value');
    history.push({
      pathname: kpi,
      search: params?.toString()
    });

    store.dispatch(RESET_ACTION);
    dispatch(anomalyDetection(kpi, null));
  };

  const {
    anomalyDetectionData,
    anomalyDrilldownData,
    anomalyQualityData,
    retrain,
    anomalyCsv
  } = useSelector((state) => {
    return state.anomaly;
  });

  useEffect(() => {
    if (
      anomalyCsv &&
      anomalyCsv.length !== 0 &&
      anomalyCsv.status !== 'failure'
    ) {
      let dimensionName = undefined;
      let valueName = undefined;
      if (dimension && dimensionOptions) {
        const filterObj = dimensionOptions.find((option) => {
          return option.value === dimension.value;
        });
        if (filterObj) {
          dimensionName = filterObj.label_path_safe;
        }
      }
      if (value && valueOptions) {
        const filterObj = valueOptions.find((option) => {
          return option.value === value.value;
        });
        if (filterObj) {
          valueName = filterObj.label_path_safe;
        }
      }
      downloadCsv(
        anomalyCsv,
        anomalyDetectionData?.kpi_name_path_safe && dimensionName && valueName
          ? `chaosgenius_${anomalyDetectionData?.kpi_name_path_safe}_anomaly_data_${dimensionName}_${valueName}.csv`
          : `chaosgenius_${anomalyDetectionData?.kpi_name_path_safe}_anomaly_data.csv`
      );
      store.dispatch(RESET_CSV);
    } else if (
      anomalyCsv &&
      anomalyCsv.length !== 0 &&
      anomalyCsv.status === 'failure'
    ) {
      customToast({
        type: 'failure',
        header: 'Failed to Download',
        description: anomalyCsv.message
      });
      store.dispatch(RESET_CSV);
    }
    // eslint-disable-next-line react-hooks/exhaustive-deps
  }, [anomalyCsv]);

  useEffect(() => {
    store.dispatch(RESET_ACTION);
    let dimFilterObj = undefined;
    if (dimension && value) {
      dimFilterObj = { dimension: dimension.value, value: value.value };
    }
    dispatch(anomalyDetection(kpi, dimFilterObj));
    // eslint-disable-next-line react-hooks/exhaustive-deps
  }, [kpi]);

  useEffect(() => {
    if (retrain === true) {
      setRetrainOn(true);
    } else {
      setRetrainOn(false);
    }
    // eslint-disable-next-line react-hooks/exhaustive-deps
  }, [retrain]);

  useEffect(() => {
    if (anomalyDetectionData) {
      idRef.current = anomalyDetectionData?.data?.base_anomaly_id;
      renderChart(anomalyDetectionData?.data?.chart_data);
      handleDataQuality(anomalyDetectionData?.data?.base_anomaly_id);
      setDimensionOptions(anomalyDetectionData?.dimensions_values);
      if (dimension?.value) {
        const dimensionIndex =
          anomalyDetectionData.dimensions_values?.findIndex((dimensionItem) => {
            return (
              dimension.value.toString() === dimensionItem.value.toString()
            );
          });
        if (dimensionIndex >= 0) {
          setValueOptions(
            anomalyDetectionData.dimensions_values[dimensionIndex]
              .subdim_value_options
          );
        }
      }
    }
    // eslint-disable-next-line react-hooks/exhaustive-deps
  }, [anomalyDetectionData]);

  let itemList = [];
  if (
    anomalyDrilldownData &&
    anomalyDrilldownData.length !== 0 &&
    anomalyDetectionData?.data?.chart_data
  ) {
    anomalyDrilldownData.map((obj) => {
      itemList.push(<Anomalygraph key={`dl-${obj.title}`} drilldown={obj} />);
      return '';
    });
  }
  let dataQualityList = [];
  if (anomalyQualityData && anomalyQualityData.length !== 0) {
    anomalyQualityData.map((obj) => {
      dataQualityList.push(
        <Anomalygraph key={`dl-${obj.title}`} drilldown={obj} />
      );
      return '';
    });
  }

  useEffect(() => {
    if (anomalystatus && anomalystatus?.is_anomaly_setup === false) {
      history.push(`/dashboard/${dashboard}/settings/${kpi}`);
    }
    if (
      anomalystatus &&
      anomalystatus?.is_anomaly_precomputed !== true &&
      anomalystatus !== ''
    ) {
      setAnomalyStatusInfo(true);
    }
    // eslint-disable-next-line react-hooks/exhaustive-deps
  }, [anomalystatus]);

  const renderChart = (graphData) => {
    if (graphData !== undefined) {
      let zones = findAnomalyZones(graphData.intervals, graphData.values);

      let demoChart = {
        chart: {
          zoomType: 'x,y',
          selectionMarkerFill: 'rgba(37, 204, 123, 0.25)'
        },
        title: {
          text: graphData.title
        },
        time: {
          timezone: getTimezone()
        },
        xAxis: {
          type: 'datetime',
          title: {
            text: graphData.x_axis_label
          },
          min: graphData.x_axis_limits[0] * 1000,
          max: graphData.x_axis_limits[1] * 1000
        },
        yAxis: {
          title: {
            text: graphData.y_axis_label
          },
          labels: {
            formatter: function () {
              return HRNumbers.toHumanString(this.value);
            }
          }
        },
        tooltip: {
          crosshairs: true,
          shared: true,
          valueSuffix: null,
          formatter: function () {
            const intervals = graphData.intervals.find(
              (row) => row[0] === this.x
            );
            const severity_score = graphData.severity.find(
              (row) => row[0] === this.x
            );
            let s =
              'Confidence Interval: <b>' +
              intervals[1] +
              ' - ' +
              intervals[2] +
              '</b>';
            s =
              s +
              '<br>Value: <b>' +
              Highcharts.numberFormat(this.y, 2) +
              '</b>';
            s = s + '<br>Severity: <b>' + severity_score[1] + '</b>';
            s =
              s +
              '<br>Datetime: <b>' +
              formatDateTime(this.x, true, true) +
              '</b>';
            return s;
          }
        },
        plotOptions: {
          series: {
            marker: {
              enabled: false
            },
            cursor: 'pointer',
            point: {
              events: {
                click: (event) => handleGraphClick(graphData, event)
              }
            }
          }
        },
        legend: {
          enabled: false,
          borderWidth: 1,
          padding: 20,
          title: {
            text: 'Legend<br/><span style="font-size: 9px; color: #666; font-weight: normal">(Click to hide)',
            style: {
              fontStyle: 'italic'
            }
          }
        },
        series: [
          {
            name: 'Value',
            id: 'value',
            zoneAxis: 'x',
            zones: zones,
            data: graphData.values,
            zIndex: 2,
            color: '#25cc7b',
            marker: {
              fillColor: 'white',
              lineWidth: 1,
              lineColor: 'grey',
              symbol: 'circle'
            }
          },
          {
            name: 'Confidence Interval',
            id: 'Confidence Interval',
            data: graphData.intervals,
            type: 'arearange',
            lineWidth: 0,
            linkedTo: ':previous',
            color: '#60CA9A',
            fillOpacity: 0.2,
            zIndex: 0,
            states: {
              inactive: {
                opacity: 0
              },
              hover: {
                enabled: false
              }
            }
          },
          {
            name: 'Predicted Value',
            id: 'predicted_value',
            visible: false,
            type: 'line',
            data: graphData.predicted_values,
            zIndex: 1,
            color: '#02964e',
            dashStyle: 'Dash',
            opacity: 0.5,
            marker: {
              fillColor: 'gray',
              lineWidth: 1,
              radius: 2,
              lineColor: 'white',
              enabled: false,
              symbol: 'circle'
            }
          }
        ]
      };

      setChartData(demoChart);
    } else {
      setChartData([]);
    }
  };

  //TODO: Create Single component to use this method instead of duplicating it.
  const findAnomalyZones = (intervals, values) => {
    let validColor = '#60CA9A',
      anomalyColor = '#EB5756';
    let zones = [];
    let prev = null;
    let anomalyType = null; // 1 for above Confidence interval. -1 for below
    for (let i = 0; i < values.length; i++) {
      let interval = intervals[i],
        value = values[i];
      let zone = {
        value: value[0]
      };

      // point is an anomaly
      if (value[1] < interval[1]) {
        anomalyType = -1;
        zone.color = anomalyColor;
      } else if (value[1] > interval[2]) {
        anomalyType = 1;
        zone.color = anomalyColor;
      } else {
        zone.color = validColor;
      }

      // Push prev zone if colors should be different
      // and there is some slope between prev and current
      // Update prev zone
      if (
        prev !== null &&
        prev.color !== zone.color &&
        prev.value !== value[0]
      ) {
        const interIdx = anomalyType === 1 ? 2 : 1;
        let { m: m1, b: b1 } = findSlopeAndYIntercept(
          [intervals[i - 1][0], intervals[i - 1][interIdx]],
          [interval[0], [interval[interIdx]]]
        );
        let { m: m2, b: b2 } = findSlopeAndYIntercept(values[i - 1], value);
        let { x } = findIntersection(m1, b1, m2, b2);
        prev.value = parseInt(x);
        zones.push(prev);
      }
      prev = zone;
    }

    // Add last zone
    if (zones.length > 0) {
      let lastTimestamp = values[values.length - 1][0];
      zones.push({
        // Some timestamp far beyond the largest timestamp, so that the end of the graph is the right color
        value: lastTimestamp * 2,
        color: prev.color
      });
    }
    return zones;
  };

  const findSlopeAndYIntercept = (p1, p2) => {
    const m = (p2[1] - p1[1]) / (p2[0] - p1[0]);
    const b = p1[1] - m * p1[0];
    return {
      m,
      b
    };
  };

  // Find the intersection of 2 lines using the slope and y-intercept of each line.
  const findIntersection = (m1, b1, m2, b2) => {
    let x = (b2 - b1) / (m1 - m2);
    let y = m1 * x + b1;
    return {
      x,
      y
    };
  };

  const handleGraphClick = (graphData, event) => {
    const unixDate = event.point.x;
    const severity_score = graphData.severity.find(
      (row) => row[0] === event.point.x
    );
    store.dispatch(RESET);
    setDrilldownCollapse(true);
    if (severity_score[1] !== 0) {
      dispatch(
        anomalyDrilldown(kpi, {
          date: unixDate,
          base_anomaly_id: idRef.current
        })
      );
    }
  };

  const handleDataQuality = (id) => {
    if (id !== undefined) {
      dispatch(
        getAnomalyQualityData(kpi, {
          base_anomaly_id: id
        })
      );
    }
  };

  const handleRetrain = () => {
    dispatch(setRetrain(kpi, customToast));
  };

  const handleDownloadClick = () => {
    dispatch(anomalyDownloadCsv(kpi));
  };

  return (
    <>
      {retrainOn === true || anomalStatusInfo === true ? (
        <div className="dashboard-layout setup-layout-empty">
          <AnomalyEmptyState />
        </div>
      ) : (
        <>
          {anomalyDetectionData && anomalyDetectionData !== '' ? (
            <>
              <div className="dashboard-layout dashboard-layout-change">
                <div className="dashboard-container">
                  <div className="dashboard-subcategory anomaly-subcategory">
                    <div className="time-container">
                      <div className="time-stamp">
                        <p>
                          Last Data Entry:{' '}
                          <span>
                            {anomalyDetectionData?.anomaly_end_date
                              ? anomalyDetectionData?.anomaly_end_date
                              : '-'}
                          </span>
                        </p>
                      </div>
                      <div className="time-stamp">
                        <p>
                          Last Scan:{' '}
                          <span>
                            {anomalyDetectionData?.last_run_time_anomaly
                              ? anomalyDetectionData?.last_run_time_anomaly
                              : '-'}
                          </span>
                        </p>
                      </div>
                    </div>
                    <div className="option-selections-container">
                      <div className="download-container">
                        <div className="option-selections">
                          <div className="filter-container">
                            <img src={subdimFilterImage} alt="filter" />
                          </div>
                          <div className="filter-container">
                            <span>Dimension =</span>
                            <Select
                              value={dimension}
                              placeholder="select"
                              styles={customStyles}
                              classNamePrefix="selectcategory"
                              isSearchable={true}
                              options={dimensionOptions}
                              onChange={(e) => handleDimensionChange(e)}
                            />
                          </div>
                          <div className="filter-container">
                            <span>Value =</span>
                            <Select
                              value={value}
                              placeholder="select"
                              styles={customStyles}
                              classNamePrefix="select_value selectcategory"
                              isSearchable={true}
                              options={valueOptions}
                              onChange={(e) => handleValueChange(e)}
                            />
                          </div>
                          {(dimension || value) && (
                            <div className="filter-container">
                              <span
                                className="clear-filter"
                                onClick={() => clearSubdimFilters()}>
                                Clear filter
                              </span>
                            </div>
                          )}
                        </div>
                        <div
                          className="download-icon"
                          onClick={() => handleDownloadClick()}>
                          <img src={download} alt="icon"></img>
                        </div>
                      </div>
                    </div>
                  </div>
                  {chartData && Object.keys(chartData)?.length && (
                    <HighchartsReact
                      containerProps={{ className: 'chartContainer' }}
                      highcharts={Highcharts}
                      options={chartData}
                    />
                  )}

                  {anomalyDetectionData?.is_overall && (
                    <div className="retrain-button-container">
                      <div
                        className="retrain-button"
                        onClick={() => handleRetrain()}>
                        <img src={Refresh} alt="alert-notification" />{' '}
                        <span>Retrain Model</span>
                      </div>
                    </div>
                  )}
                </div>
              </div>

              {anomalyDetectionData?.is_overall && (
                <div className="dashboard-layout">
                  <div
                    className={
                      drilldownCollapse
                        ? 'dashboard-header-wrapper '
                        : 'dashboard-header-wrapper header-wrapper-disable '
                    }
                    onClick={() => setDrilldownCollapse(!drilldownCollapse)}>
                    <div className="dashboard-header">
                      <h3>Drill Downs</h3>
                    </div>
                    <div
                      className={
                        !drilldownCollapse
                          ? 'header-collapse header-disable'
                          : 'header-collapse'
                      }>
                      <img src={Toparrow} alt="CollapseOpen" />
                    </div>
                  </div>
                  {itemList.length === 0 && (
                    <div
                      className={
                        drilldownCollapse
                          ? 'gif-container'
                          : 'gif-container drilldown-disable'
                      }>
                      <div className="ddgif_parent_container">
                        <div className="ddGif-container">
                          <img src={deepDrillGif} alt="deepDrillclick" />
                        </div>
                        <div className="info-container">
                          <span>
                            Click on the above graph to view{' '}
                            <span className="bold--info-text">Drill Downs</span>
                          </span>
                        </div>
                      </div>
                    </div>
                  )}
                  {drilldownCollapse &&
                  itemList &&
                  anomalyDrilldownData !== '' ? (
                    <>
                      {itemList.length ? (
                        <div
                          className={
                            drilldownCollapse
                              ? 'dashboard-container'
                              : 'dashboard-container drilldown-disable'
                          }>
                          {itemList}
                        </div>
                      ) : (
                        <div className="anomaly-drilldown-empty">
                          <EmptyAnomalyDrilldown />
                        </div>
                      )}
                    </>
                  ) : null}
                </div>
              )}
            </>
          ) : (
            anomalyDetectionData !== '' && <Noresult title="Anomaly" />
          )}
        </>
      )}
    </>
  );
};

export default Anomaly;<|MERGE_RESOLUTION|>--- conflicted
+++ resolved
@@ -114,21 +114,6 @@
 
   const idRef = useRef(0);
 
-<<<<<<< HEAD
-=======
-  const handleRetrain = () => {
-    dispatch(setRetrain(kpi));
-  };
-
-  const handleDownloadClick = () => {
-    const params =
-      dimension?.value && value?.value !== undefined && value?.value !== null
-        ? { dimension: dimension?.value, value: value?.value }
-        : {};
-    dispatch(anomalyDownloadCsv(kpi, params));
-  };
-
->>>>>>> 8f1b7e95
   const handleDimensionChange = (e) => {
     let params = new URLSearchParams();
     params.append('dimension', e.value);
@@ -580,7 +565,11 @@
   };
 
   const handleDownloadClick = () => {
-    dispatch(anomalyDownloadCsv(kpi));
+    const params =
+      dimension?.value && value?.value !== undefined && value?.value !== null
+        ? { dimension: dimension?.value, value: value?.value }
+        : {};
+    dispatch(anomalyDownloadCsv(kpi, params));
   };
 
   return (
