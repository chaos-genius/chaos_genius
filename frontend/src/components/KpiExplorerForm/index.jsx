--- conflicted
+++ resolved
@@ -870,15 +870,11 @@
       };
 
       if (data[2] === 'edit' && present) {
-<<<<<<< HEAD
-        dispatch(getUpdatekpi(kpiId, editedFormData, customToast));
-=======
         if (Object.keys(needForCleanup)?.length) {
           setEditModalOpen(true);
         } else {
-          dispatch(getUpdatekpi(kpiId, editedFormData));
+          dispatch(getUpdatekpi(kpiId, editedFormData, customToast));
         }
->>>>>>> 9f4c5f8d
       } else if (data[2] !== 'edit') {
         dispatchgetAllKpiExplorerSubmit(kpiInfo);
       }
@@ -1614,7 +1610,9 @@
                   <button
                     className="btn black-button"
                     onClick={() => {
-                      dispatch(getUpdatekpi(kpiId, editedFormData));
+                      dispatch(
+                        getUpdatekpi(kpiId, editedFormData, customToast)
+                      );
                       setNeedForCleanUp({});
                       setEditModalOpen(false);
                     }}>
