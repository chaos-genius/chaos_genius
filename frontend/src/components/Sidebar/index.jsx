import React from 'react';

<<<<<<< HEAD
import { Link, useHistory, useRouteMatch } from 'react-router-dom';
=======
import { Link, useHistory } from 'react-router-dom';
import { useSelector } from 'react-redux';
>>>>>>> 0fc31e3d

import logo from '../../assets/images/logo.svg';
import home from '../../assets/images/sidebar/home.svg';
import homeactive from '../../assets/images/sidebar/home-active.svg';
import dashboard from '../../assets/images/sidebar/dashboard.svg';
import dashboardactive from '../../assets/images/sidebar/dashboard-active.svg';
import kpi from '../../assets/images/sidebar/kpiexplorer.svg';
import kpiactive from '../../assets/images/sidebar/kpiexplorer-active.svg';
import datasource from '../../assets/images/sidebar/datasource.svg';
import datasourceactive from '../../assets/images/sidebar/datasource-active.svg';
import alerts from '../../assets/images/sidebar/alerts.svg';
import alertsactive from '../../assets/images/sidebar/alerts-active.svg';

import './sidebar.scss';

const Sidebar = () => {
  const history = useHistory();
  const location = history.location.pathname.split('/');
<<<<<<< HEAD
  const match = useRouteMatch();
=======
  const { versionSettingData } = useSelector((state) => state.VersionSetting);
>>>>>>> 0fc31e3d

  return (
    <div className="sidebar-menu">
      <div className="sidebar-logo">
        <Link to="/">
          <img src={logo} alt="Logo" />
        </Link>
      </div>

      <div className="sidebar-options">
        <ul>
          <li
            className={
              location[1] === '' || location[1] === 'onboarding' ? 'active' : ''
            }>
            <Link to="/">
              <img
                src={
                  location[1] === '' ||
                  location[1] === 'onboarding' ||
                  match.path === '/:id'
                    ? homeactive
                    : home
                }
                alt="Home"
              />
              <span>Home</span>
            </Link>
          </li>
          <li className={location[1] === 'dashboard' ? 'active' : ''}>
            <Link to="/dashboard">
              {/* <div className="options"> */}
              <img
                src={location[1] === 'dashboard' ? dashboardactive : dashboard}
                alt="Dashboard"
              />
              <span>Dashboard</span>
              {/* </div> */}
            </Link>
          </li>
          <li className={location[1] === 'kpiexplorer' ? 'active' : ''}>
            <Link to="/kpiexplorer">
              <img
                src={location[1] === 'kpiexplorer' ? kpiactive : kpi}
                alt="KPI Explorer"
              />
              <span>KPI Explorer</span>
            </Link>
          </li>
        </ul>
        <ul>
          <li className={location[1] === 'datasource' ? 'active' : ''}>
            <Link to="/datasource">
              <img
                src={
                  location[1] === 'datasource' ? datasourceactive : datasource
                }
                alt="Data Source"
              />
              <span>Data Source</span>
            </Link>
          </li>
          <li
            className={
              location[1] === 'alerts' ? 'alert-option active' : 'alert-option'
            }>
            <Link to="/alerts">
              <img
                src={location[1] === 'alerts' ? alertsactive : alerts}
                alt="Alerts"
              />
              <label>3</label>
              <span>Alerts</span>
            </Link>
          </li>
        </ul>
      </div>
      <ul>
        <li className="common-watermark">
          <span>Ver. {versionSettingData && versionSettingData.main}</span>
        </li>
      </ul>
    </div>
  );
};

export default Sidebar;<|MERGE_RESOLUTION|>--- conflicted
+++ resolved
@@ -1,11 +1,7 @@
 import React from 'react';
 
-<<<<<<< HEAD
 import { Link, useHistory, useRouteMatch } from 'react-router-dom';
-=======
-import { Link, useHistory } from 'react-router-dom';
 import { useSelector } from 'react-redux';
->>>>>>> 0fc31e3d
 
 import logo from '../../assets/images/logo.svg';
 import home from '../../assets/images/sidebar/home.svg';
@@ -24,11 +20,8 @@
 const Sidebar = () => {
   const history = useHistory();
   const location = history.location.pathname.split('/');
-<<<<<<< HEAD
   const match = useRouteMatch();
-=======
   const { versionSettingData } = useSelector((state) => state.VersionSetting);
->>>>>>> 0fc31e3d
 
   return (
     <div className="sidebar-menu">
