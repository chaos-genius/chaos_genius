
const isLocalhost = Boolean(
    window.location.hostname === 'localhost' ||
    // [::1] is the IPv6 localhost address.
    window.location.hostname === '[::1]' ||
    // 127.0.0.0/8 are considered localhost for IPv4.
    window.location.hostname.match(
      /^127(?:\.(?:25[0-5]|2[0-4][0-9]|[01]?[0-9][0-9]?)){3}$/
    )
);
let site_url = "";
if (isLocalhost === true) {
    site_url = "https://chaosgenius.mayhemdata.com/";
}
<<<<<<< HEAD
// export const BASE_URL = "";
export const BASE_URL = site_url;
=======
export const BASE_URL = "";
// export const BASE_URL = site_url;
>>>>>>> 74b2111f


let myHeaders = new Headers();
myHeaders.append('Content-Type', 'application/json');
myHeaders.append("Access-Control-Allow-Origin", "*");
myHeaders.append("Access-Control-Allow-Credentials", true);

export const DEFAULT_HEADERS = myHeaders;<|MERGE_RESOLUTION|>--- conflicted
+++ resolved
@@ -12,13 +12,8 @@
 if (isLocalhost === true) {
     site_url = "https://chaosgenius.mayhemdata.com/";
 }
-<<<<<<< HEAD
-// export const BASE_URL = "";
-export const BASE_URL = site_url;
-=======
 export const BASE_URL = "";
 // export const BASE_URL = site_url;
->>>>>>> 74b2111f
 
 
 let myHeaders = new Headers();
