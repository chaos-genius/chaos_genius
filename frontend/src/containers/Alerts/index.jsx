--- conflicted
+++ resolved
@@ -282,13 +282,10 @@
               <AlertTable
                 alertData={alertData}
                 alertSearch={alertSearch}
-<<<<<<< HEAD
                 customToast={customToast}
-=======
                 setPgInfo={setPgInfo}
                 pagination={pages}
                 pgInfo={pgInfo}
->>>>>>> 2e7448ed
               />
             </div>
           </div>
