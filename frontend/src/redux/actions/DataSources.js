import {
  DATASOURCEREQUEST,
  DATASOURCESUCCESS,
  DATASOURCEFAILURE,
  CONNECTIONTYPESUCCESS,
  CONNECTIONTYPEREQUEST,
  CONNECTIONTYPEFAILURE,
  TESTCONNECTIONFAILURE,
  TESTCONNECTIONSUCCESS,
  TESTCONNECTIONREQUEST,
  CREATEDATASOURCESUCCESS,
  CREATEDATASOURCEREQUEST,
  CREATEDATASOURCEFAILURE,
  DELETEDATASOURCEREQUEST,
  DELETEDATASOURCESUCSESS,
  DELETEDATASOURCEFAILURE,
  DATASOURCE_META_INFO_REQUEST,
  DATASOURCE_META_INFO_SUCCESS,
  DATASOURCE_META_INFO_FAILURE,
  DATASOURCEEDITDATAFAILURE,
  DATASOURCEEDITDATASUCCESS,
  DATASOURCEEDITDATAREQUEST,
  DATASOURCEUPDATEREQUEST,
  DATASOURCEUPDATESUCCESS,
  DATASOURCEUPDATEFAILURE,
  SYNCSCHEMAREQUESTED,
  SYNCSCHEMAFAILURE,
  SYNCSCHEMASUCCESS,
  TIMEZONESREQUEST,
  TIMEZONESFAILURE,
  TIMEZONESSUCCESS,
  GETALLDATASOURCESLISTFORFILTERREQUEST,
  GETALLDATASOURCESLISTFORFILTERFAILURE,
  GETALLDATASOURCESLISTFORFILTERSUCCESS
} from './ActionConstants';

import {
  attachParams,
  CONNECTION_TYPE,
  CONNECTION_URL,
  CREATE_DATASOURCE,
  DATASOURCE_META_INFO_URL,
  DELETE_DATASOURCE,
  METADATA_PREFETCH_URL,
  TEST_CONNECTION,
  TIMEZONE_URL,
  DATA_SOURCE_LIST_FOR_FILTER
} from '../../utils/url-helper';
import { env } from '../../env';

import { getRequest, postRequest } from '../../utils/http-helper';

export const getAllDataSourceRequested = () => {
  return {
    type: DATASOURCEREQUEST
  };
};

export const getAllDataSourceSuccess = (response) => {
  return {
    type: DATASOURCESUCCESS,
    data: response
  };
};

export const getAllDataSourceFailure = () => {
  return {
    type: DATASOURCEFAILURE
  };
};

export const getAllDataSources = (pgInfo) => {
  return async (dispatch) => {
    dispatch(getAllDataSourceRequested());
    const url = attachParams(CONNECTION_URL, pgInfo);
    const { data, error, status } = await getRequest({
      url: url
    });
    if (error) {
      dispatch(getAllDataSourceFailure());
    } else if (data && status === 200) {
      dispatch(getAllDataSourceSuccess(data));
    }
  };
};

export const getConnectionTypeRequested = () => {
  return {
    type: CONNECTIONTYPEREQUEST
  };
};

export const getConnectionTypeSuccess = (response) => {
  return {
    type: CONNECTIONTYPESUCCESS,
    data: response
  };
};

export const getConnectionTypeFailure = () => {
  return {
    type: CONNECTIONTYPEFAILURE
  };
};

export const getConnectionType = () => {
  return async (dispatch) => {
    dispatch(getConnectionTypeRequested());
    const { data, error, status } = await getRequest({
      url: CONNECTION_TYPE
    });
    if (error) {
      dispatch(getConnectionTypeFailure());
    } else if (data && status === 200) {
      dispatch(getConnectionTypeSuccess(data.data));
    }
  };
};

export const testConnectionRequested = () => {
  return {
    type: TESTCONNECTIONREQUEST
  };
};

export const testConnectionSuccess = (response) => {
  return {
    type: TESTCONNECTIONSUCCESS,
    data: response
  };
};

export const testConnectionFailure = () => {
  return {
    type: TESTCONNECTIONFAILURE
  };
};

export const testDatasourceConnection = (formData) => {
  return async (dispatch) => {
    dispatch(testConnectionRequested());
    const { data, error, status } = await postRequest({
      url: TEST_CONNECTION,
      data: formData
    });
    if (error) {
      dispatch(testConnectionFailure());
    } else if (data && status === 200) {
      dispatch(testConnectionSuccess(data.data));
    }
  };
};

export const createDatasourceRequested = () => {
  return {
    type: CREATEDATASOURCEREQUEST
  };
};

export const createDatasourceSuccess = (response) => {
  return {
    type: CREATEDATASOURCESUCCESS,
    data: response
  };
};

export const createDatesourceFailure = () => {
  return {
    type: CREATEDATASOURCEFAILURE
  };
};

export const createDataSource = (formData, customToast) => {
  return async (dispatch) => {
    dispatch(createDatasourceRequested());
    const { data, error, status } = await postRequest({
      url: CREATE_DATASOURCE,
      data: formData,
      customToast
    });
    if (error) {
      dispatch(createDatesourceFailure());
    } else if (data && status === 200) {
      dispatch(createDatasourceSuccess(data));
    }
  };
};

export const deleteDatasourceRequested = () => {
  return {
    type: DELETEDATASOURCEREQUEST
  };
};

export const deleteDatasourceSuccess = (response) => {
  return {
    type: DELETEDATASOURCESUCSESS,
    data: response
  };
};

export const deleteDatesourceFailure = () => {
  return {
    type: DELETEDATASOURCEFAILURE
  };
};

export const syncSchemaRequested = () => {
  return {
    type: SYNCSCHEMAREQUESTED
  };
};

export const syncSchemaFailure = () => {
  return {
    type: SYNCSCHEMAFAILURE
  };
};

export const syncSchemaSuccess = (response) => {
  return {
    type: SYNCSCHEMASUCCESS,
    data: response
  };
};

export const deleteDatasource = (id, customToast) => {
  return async (dispatch) => {
    dispatch(deleteDatasourceRequested());
    const { data, error, status } = await postRequest({
      url: DELETE_DATASOURCE,
      data: id,
      customToast
    });
    if (error) {
      dispatch(deleteDatesourceFailure());
    } else if (data && status === 200) {
      dispatch(deleteDatasourceSuccess(data));
    }
  };
};

export const setSyncSchema = (datasource, customToast) => {
  if (env.REACT_APP_IS_DEMO === 'true') {
    if (customToast) {
      customToast({
        type: 'error',
        header: 'This is a demo version'
      });
    }
    return {
      type: 'default'
    };
  } else {
    return async (dispatch) => {
      dispatch(syncSchemaRequested());
      const { data, error, status } = await postRequest({
        url: METADATA_PREFETCH_URL,
        data: { data_source_id: datasource?.id }
      });
      if (error) {
        dispatch(syncSchemaFailure());
      } else if (data && status === 200) {
        dispatch(
          syncSchemaSuccess({ ...data, data_source_id: datasource?.id })
        );
      }
    };
  }
};

export const getDatasourceMetaInfoRequest = () => {
  return {
    type: DATASOURCE_META_INFO_REQUEST
  };
};
export const getDatasourceMetaInfoSuccess = (response) => {
  return {
    type: DATASOURCE_META_INFO_SUCCESS,
    data: response
  };
};

export const getDatasourceMetaInfoFailure = () => {
  return {
    type: DATASOURCE_META_INFO_FAILURE
  };
};

export const getDatasourceMetaInfo = () => {
  return async (dispatch) => {
    dispatch(getDatasourceMetaInfoRequest());
    const { data, error, status } = await getRequest({
      url: DATASOURCE_META_INFO_URL
    });
    if (error) {
      dispatch(getDatasourceMetaInfoFailure());
    } else if (data && status === 200) {
      dispatch(getDatasourceMetaInfoSuccess(data.data));
    }
  };
};

export const getTimeZonesRequest = () => {
  return {
    type: TIMEZONESREQUEST
  };
};

export const getTimeZonesFailure = () => {
  return {
    type: TIMEZONESFAILURE
  };
};

export const getTimeZonesSuccess = (response) => {
  return {
    type: TIMEZONESSUCCESS,
    data: response
  };
};

export const getTimeZones = () => {
  return async (dispatch) => {
    dispatch(getTimeZonesRequest());
    const { data, error, status } = await getRequest({
      url: TIMEZONE_URL
    });
    if (error) {
      dispatch(getTimeZonesFailure());
    } else if (data && status === 200) {
      dispatch(getTimeZonesSuccess(data));
    }
  };
};

export const getDatasourceByIdRequest = () => {
  return {
    type: DATASOURCEEDITDATAREQUEST
  };
};
export const getDatasourceByIdSuccess = (response) => {
  return {
    type: DATASOURCEEDITDATASUCCESS,
    data: response
  };
};

export const getDatasourceByIdFailure = () => {
  return {
    type: DATASOURCEEDITDATAFAILURE
  };
};

export const getDatasourceById = (id) => {
  return async (dispatch) => {
    dispatch(getDatasourceByIdRequest());
    const { data, error, status } = await getRequest({
      url: `${CONNECTION_URL}/${id}`
    });
    if (error) {
      dispatch(getDatasourceByIdFailure());
    } else if (data && status === 200) {
      dispatch(getDatasourceByIdSuccess(data.data));
    }
  };
};

export const updateDatasourceByIdRequest = () => {
  return {
    type: DATASOURCEUPDATEREQUEST
  };
};
export const updateDatasourceByIdSuccess = (response) => {
  return {
    type: DATASOURCEUPDATESUCCESS,
    data: response
  };
};

export const updateDatasourceByIdFailure = () => {
  return {
    type: DATASOURCEUPDATEFAILURE
  };
};

export const updateDatasourceById = (id, updateData, customToast) => {
  if (env.REACT_APP_IS_DEMO === 'true') {
    if (customToast) {
      customToast({
        type: 'error',
        header: 'This is a demo version'
      });
    }
<<<<<<< HEAD
    return {
      type: 'default'
    };
  } else {
    return async (dispatch) => {
      dispatch(updateDatasourceByIdRequest());
      const { data, error, status } = await postRequest({
        url: `${CONNECTION_URL}/${id}/test-and-update`,
        data: JSON.stringify(updateData),
        headers: {
          'Content-Type': 'application/json;charset=UTF-8'
        },
        noAuth: true
      });
      if (error) {
        dispatch(updateDatasourceByIdFailure());
      } else if (data && status === 200) {
        dispatch(updateDatasourceByIdSuccess(data));
      }
    };
  }
=======
  };
};

export const getAllDataSourcesForFilterRequested = () => {
  return {
    type: GETALLDATASOURCESLISTFORFILTERREQUEST
  };
};
export const getAllDataSourcesForFilterSuccess = (response) => {
  return {
    type: GETALLDATASOURCESLISTFORFILTERSUCCESS,
    data: response.data
  };
};
export const getAllDataSourcesForFilterFailure = () => {
  return {
    type: GETALLDATASOURCESLISTFORFILTERFAILURE
  };
};

export const getAllDataSourcesForFilter = () => {
  return async (dispatch) => {
    dispatch(getAllDataSourcesForFilterRequested());

    const { data, error, status } = await getRequest({
      url: DATA_SOURCE_LIST_FOR_FILTER
    });
    if (error) {
      dispatch(getAllDataSourcesForFilterFailure());
    } else if (data && status === 200) {
      dispatch(getAllDataSourcesForFilterSuccess(data));
    }
  };
>>>>>>> 2e7448ed
};<|MERGE_RESOLUTION|>--- conflicted
+++ resolved
@@ -392,7 +392,6 @@
         header: 'This is a demo version'
       });
     }
-<<<<<<< HEAD
     return {
       type: 'default'
     };
@@ -414,8 +413,6 @@
       }
     };
   }
-=======
-  };
 };
 
 export const getAllDataSourcesForFilterRequested = () => {
@@ -448,5 +445,4 @@
       dispatch(getAllDataSourcesForFilterSuccess(data));
     }
   };
->>>>>>> 2e7448ed
 };