import {
  getAllDataSources,
  getConnectionType,
  testDatasourceConnection,
  createDataSource,
  deleteDatasource,
  getDatasourceMetaInfo,
  getDatasourceById,
  updateDatasourceById
} from './DataSources';
//import { getAllDataSources } from './DataSources';
import {
  getAllKpiExplorer,
  getAllKpiExplorerForm,
  getAllKpiExplorerField,
  getSchemaAvailability,
  getSchemaNamelist,
  getTableListOnSchema,
  getTableinfoData,
  getAllKpiExplorerSubmit,
  getTestQuery,
  kpiDisable,
  getEditMetaInfo,
  getKpibyId,
  getUpdatekpi
} from './KpiEplorer';
import {
  getDashboardAggregation,
  getDashboardRcaAnalysis,
  getAllDashboardDimension,
  getAllDashboardHierarchical
} from './Dashboard';
import { getOnboardingStatus, getHomeKpi } from './Onboarding';
import { getDashboardLinechart } from './LineChart';
import { getDashboardSidebar } from './Sidebarlist';
import {
  getAllAlertEmail,
  getChannelStatus,
  getEditChannel,
  getEmailMetaInfo,
  getSlackMetaInfo,
  getAllAlerts,
  createKpiAlert,
  kpiAlertMetaInfo,
  getKpiAlertById,
  updateKpiAlert,
  kpiAlertDisable,
  kpiAlertEnable,
  kpiAlertDeleteById
} from './Alert';
import {
  anomalyDetection,
  getAnomalyQualityData,
  anomalyDrilldown,
  anomalySetting
} from './Anomaly';
import { kpiSettingSetup, kpiEditSetup, settingMetaInfo } from './setting';
import {
<<<<<<< HEAD
=======
  getDashboard,
  getDashboardDelete,
  getCreateDashboard,
  getEditDashboard,
  getUpdateDashboard
} from './DashboardHome';

import {
>>>>>>> 3043019c
  onboardingOrganisationStatus,
  onboardOrganisation,
  onboardOrganisationUpdate
} from './Organisation';
import { getDashboardConfig } from './Config';
import { getGlobalSetting } from './GlobalSetting';
export {
  getAllDataSources,
  getConnectionType,
  testDatasourceConnection,
  createDataSource,
  deleteDatasource,
  getAllKpiExplorer,
  getAllKpiExplorerForm,
  getAllKpiExplorerField,
  getSchemaAvailability,
  getSchemaNamelist,
  getTableinfoData,
  getTableListOnSchema,
  getAllKpiExplorerSubmit,
  getDashboardSidebar,
  getDashboardAggregation,
  getDashboardLinechart,
  getDashboardRcaAnalysis,
  getAllDashboardDimension,
  getAllDashboardHierarchical,
  getOnboardingStatus,
  getTestQuery,
  anomalyDetection,
  getAnomalyQualityData,
  anomalyDrilldown,
  kpiDisable,
  getAllAlertEmail,
  getChannelStatus,
  getEditChannel,
  kpiSettingSetup,
  kpiEditSetup,
  getEditMetaInfo,
  getKpibyId,
  getUpdatekpi,
  getDatasourceMetaInfo,
  getDatasourceById,
  updateDatasourceById,
  getEmailMetaInfo,
  getSlackMetaInfo,
  getHomeKpi,
  getAllAlerts,
  createKpiAlert,
  kpiAlertMetaInfo,
  getKpiAlertById,
  updateKpiAlert,
  kpiAlertDisable,
  kpiAlertEnable,
  anomalySetting,
  settingMetaInfo,
  getDashboard,
  getDashboardDelete,
  getCreateDashboard,
  getEditDashboard,
  getUpdateDashboard,
  onboardingOrganisationStatus,
  onboardOrganisation,
  onboardOrganisationUpdate,
  getDashboardConfig,
  getGlobalSetting,
  kpiAlertDeleteById
};<|MERGE_RESOLUTION|>--- conflicted
+++ resolved
@@ -56,8 +56,6 @@
 } from './Anomaly';
 import { kpiSettingSetup, kpiEditSetup, settingMetaInfo } from './setting';
 import {
-<<<<<<< HEAD
-=======
   getDashboard,
   getDashboardDelete,
   getCreateDashboard,
@@ -66,7 +64,6 @@
 } from './DashboardHome';
 
 import {
->>>>>>> 3043019c
   onboardingOrganisationStatus,
   onboardOrganisation,
   onboardOrganisationUpdate
