--- conflicted
+++ resolved
@@ -12,12 +12,9 @@
 import { anomaly } from './Anomaly';
 import { alert } from './Alert';
 import { setting } from './setting';
-<<<<<<< HEAD
 import { DashboardHome } from './DashboardHome';
 
-=======
 import { GlobalSetting } from './GlobalSetting';
->>>>>>> 1712f427
 const rootReducer = combineReducers({
   dataSource: dataSource,
   kpiExplorer: kpiExplorer,
@@ -31,11 +28,8 @@
   anomaly: anomaly,
   alert: alert,
   setting: setting,
-<<<<<<< HEAD
-  DashboardHome: DashboardHome
-=======
+  DashboardHome: DashboardHome,
   GlobalSetting: GlobalSetting
->>>>>>> 1712f427
 });
 
 export default rootReducer;