import React, { useEffect, useState } from 'react';

import { useDispatch, useSelector } from 'react-redux';

import { Route, withRouter } from 'react-router';
import { ToastContainer, toast } from 'react-toastify';

import { env } from '../env';

import { useHistory } from 'react-router-dom';
// import { isAuthenticated } from '../utils/user-helper';
import 'react-toastify/dist/ReactToastify.css';
import Navbar from '../components/Navbar';
import Sidebar from '../components/Sidebar';

import {
  getConnectionType,
  getGlobalSetting,
  onboardingOrganisationStatus
} from '../redux/actions';

import { connectionContext } from '../components/context';
import { getOnboardingStatus } from '../redux/actions';
import posthog from 'posthog-js';
import ServerError from '../containers/ServerError';

const PrivateRouteWithSidebar = ({ component: Component, ...rest }) => {
  const dispatch = useDispatch();
  const history = useHistory();
  const [stateValue, setState] = useState();
  const { connectionType } = useSelector((state) => state.dataSource);
  const { globalSettingData } = useSelector((state) => state.GlobalSetting);
<<<<<<< HEAD

  useEffect(() => {
    // process.env.NODE_ENV === 'development'

    if (
      process.env.REACT_APP_DISABLE_TELEMETRY === 'true' ||
      process.env.NODE_ENV === 'development'
    ) {
=======
  const { isLoading, error, onboardingList } = useSelector(
    (state) => state.onboarding
  );
  const { organisationData } = useSelector((state) => state.organisation);
  useEffect(() => {  
    if ( env.REACT_APP_DISABLE_TELEMETRY === 'true' || env.NODE_ENV === 'development') {
>>>>>>> 8da8f32a
      console.log('disable telemetry');
      // eslint-disable-next-line react-hooks/exhaustive-deps
    } else {
      if (
        organisationData !== undefined &&
        Object.keys(organisationData).length &&
        organisationData.active
      ) {
        const userEmail = organisationData.config_setting.account.email;
        const isAnonymized =
          organisationData.config_setting.metrics
            .anonymize_usage_data_collection;
        if (isAnonymized === false) {
          posthog.init('phc_KcsaN1oBtVUwKUvd9owb3Cz42MYDpR6No00EJRLAprH', {
            api_host: 'https://app.posthog.com',
            loaded: function (posthog) {
              posthog.identify(userEmail);
            }
          });
        } else {
          posthog.init('phc_KcsaN1oBtVUwKUvd9owb3Cz42MYDpR6No00EJRLAprH', {
            api_host: 'https://app.posthog.com'
          });
        }
      }
    }
    // eslint-disable-next-line react-hooks/exhaustive-deps
  }, [organisationData]);
  
  useEffect(() => {
    dispatchGetConnectionType();
    dispatch(getGlobalSetting());
    dispatch(getOnboardingStatus());
    dispatch(onboardingOrganisationStatus());
    // eslint-disable-next-line react-hooks/exhaustive-deps
  }, []);

  const dispatchGetConnectionType = () => {
    dispatch(getConnectionType());
  };

  useEffect(() => {
    if (organisationData === undefined &&
      Object.keys(onboardingList).length !== 0 &&
      onboardingList.organisation_onboarding !== undefined &&
      onboardingList.organisation_onboarding === false
    ) {
      history.push('/organisation-onboarding');
    }
    // eslint-disable-next-line react-hooks/exhaustive-deps
  }, [onboardingList]);

  useEffect(() => {
    if (globalSettingData) {
      localStorage.setItem('GlobalSetting', JSON.stringify(globalSettingData));
    }
  }, [globalSettingData]);

  useEffect(() => {
    if (connectionType && connectionType.length !== 0) {
      setState(connectionType);
    }
    // eslint-disable-next-line react-hooks/exhaustive-deps
  }, [connectionType]);

  if (isLoading) {
    return (
      <div className="load loader-page">
        <div className="preload"></div>
      </div>
    );
  } else if (error === 502 || error === 503 || error === 504) {
    return <ServerError />;
  }

  return (
    <Route
      {...rest}
      render={(props) => (
        <>
          <connectionContext.Provider value={stateValue}>
            <div className="container-wrapper">
              <Sidebar />
              <main>
                <Navbar />
                <div className="body-container">
                  <Component {...props} />
                </div>
              </main>
              <ToastContainer
                position={toast.POSITION.BOTTOM_RIGHT}
                autoClose={5000}
              />
            </div>
          </connectionContext.Provider>
        </>
      )}
    />
  );
};

export default withRouter(PrivateRouteWithSidebar);<|MERGE_RESOLUTION|>--- conflicted
+++ resolved
@@ -30,23 +30,15 @@
   const [stateValue, setState] = useState();
   const { connectionType } = useSelector((state) => state.dataSource);
   const { globalSettingData } = useSelector((state) => state.GlobalSetting);
-<<<<<<< HEAD
-
-  useEffect(() => {
-    // process.env.NODE_ENV === 'development'
-
-    if (
-      process.env.REACT_APP_DISABLE_TELEMETRY === 'true' ||
-      process.env.NODE_ENV === 'development'
-    ) {
-=======
   const { isLoading, error, onboardingList } = useSelector(
     (state) => state.onboarding
   );
   const { organisationData } = useSelector((state) => state.organisation);
-  useEffect(() => {  
-    if ( env.REACT_APP_DISABLE_TELEMETRY === 'true' || env.NODE_ENV === 'development') {
->>>>>>> 8da8f32a
+  useEffect(() => {
+    if (
+      env.REACT_APP_DISABLE_TELEMETRY === 'true' ||
+      env.NODE_ENV === 'development'
+    ) {
       console.log('disable telemetry');
       // eslint-disable-next-line react-hooks/exhaustive-deps
     } else {
@@ -75,7 +67,7 @@
     }
     // eslint-disable-next-line react-hooks/exhaustive-deps
   }, [organisationData]);
-  
+
   useEffect(() => {
     dispatchGetConnectionType();
     dispatch(getGlobalSetting());
@@ -89,7 +81,8 @@
   };
 
   useEffect(() => {
-    if (organisationData === undefined &&
+    if (
+      organisationData === undefined &&
       Object.keys(onboardingList).length !== 0 &&
       onboardingList.organisation_onboarding !== undefined &&
       onboardingList.organisation_onboarding === false
